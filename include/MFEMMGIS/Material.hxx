--- conflicted
+++ resolved
@@ -231,13 +231,12 @@
       const BehaviourIntegrator &,
       const Material::StateSelection = Material::END_OF_TIME_STEP);
 
-<<<<<<< HEAD
   mgis::behaviour::MaterialStateManager &getStateManager(
       Material &m, const Material::StateSelection s);
 
   const mgis::behaviour::MaterialStateManager &getStateManager(
       const Material &m, const Material::StateSelection s);
-=======
+
 #ifdef MGIS_FUNCTION_SUPPORT
 
   struct RotationMatrixEvaluator {
@@ -271,7 +270,6 @@
   static_assert(!mgis::function::FunctionConcept<RotationMatrixEvaluator>);
 
 #endif /* MGIS_FUNCTION_SUPPORT */
->>>>>>> 1c9c7d71
 
 }  // end of namespace mfem_mgis
 
