--- conflicted
+++ resolved
@@ -125,12 +125,6 @@
     //! \return the underlying quadrature space
     std::shared_ptr<const PartialQuadratureSpace>
     getPartialQuadratureSpacePointer() const;
-<<<<<<< HEAD
-#ifdef MGIS_FUNCTION_SUPPORT
-    constexpr bool check(AbstractErrorHandler&) const noexcept;
-#endif /* MGIS_FUNCTION_SUPPORT */
-=======
->>>>>>> a8024b8f
     /*!
      * \brief return the data associated with an integration point
      * \param[in] o: offset associated with the integration point
@@ -364,7 +358,6 @@
     ~PartialQuadratureFunction();
 
    protected:
-
     /*!
      * \brief turns this function into a view to the given function
      * \param[in] f: function
@@ -541,15 +534,6 @@
       const std::vector<ImmutablePartialQuadratureFunctionView>&,
       const SubMesh<false>&);
 
-#ifdef MGIS_FUNCTION_SUPPORT
-  inline void allocateWorkspace(ImmutablePartialQuadratureFunctionView&);
-
-  inline mgis::size_type getNumberOfComponents(
-      const ImmutablePartialQuadratureFunctionView&) noexcept;
-
-  void allocateWorkspace(PartialQuadratureFunction&) = delete;
-#endif /* MGIS_FUNCTION_SUPPORT*/
-
 }  // namespace mfem_mgis
 
 #ifdef MGIS_FUNCTION_SUPPORT
@@ -559,10 +543,12 @@
   constexpr bool check(AbstractErrorHandler&,
                        const ImmutablePartialQuadratureFunctionView&) noexcept;
 
-  constexpr void allocateWorkspace(ImmutablePartialQuadratureFunctionView&) noexcept;
-
-  mgis::size_type getNumberOfComponents(const ImmutablePartialQuadratureFunctionView&) noexcept;
-  
+  constexpr void allocateWorkspace(
+      ImmutablePartialQuadratureFunctionView&) noexcept;
+
+  mgis::size_type getNumberOfComponents(
+      const ImmutablePartialQuadratureFunctionView&) noexcept;
+
   MFEM_MGIS_EXPORT const PartialQuadratureSpace& getSpace(
       const ImmutablePartialQuadratureFunctionView&);
 
@@ -575,7 +561,7 @@
    * as it is not a lightweight object
    */
   void allocateWorkspace(PartialQuadratureFunction&) = delete;
-  
+
 }  // namespace mfem_mgis
 
 namespace mgis::function {
