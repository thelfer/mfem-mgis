--- conflicted
+++ resolved
@@ -28,7 +28,6 @@
       NonLinearEvolutionProblemImplementation<true>&,
       const mgis::span<const real>&, const mgis::span<const real>&);
 
-<<<<<<< HEAD
   /*!
    * \brief set the boundary conditions specific to periodic problems
    * \param[in] p: problem
@@ -37,8 +36,6 @@
   MFEM_MGIS_EXPORT void setPeriodicBoundaryConditions(
       NonLinearEvolutionProblemImplementation<true>&,
       const mfem_mgis::BoundaryConditionType = mfem_mgis::FIX_XMIN);
-=======
->>>>>>> eae073a9
 #endif /* MFEM_USE_MPI */
 
   /*!
@@ -49,7 +46,6 @@
       NonLinearEvolutionProblemImplementation<false>&,
       const mgis::span<const real>&, const mgis::span<const real>&);
 
-<<<<<<< HEAD
   /*!
    * \brief set the boundary conditions specific to periodic problems
    * \param[in] p: problem
@@ -60,9 +56,6 @@
       const mfem_mgis::BoundaryConditionType = mfem_mgis::FIX_XMIN);
 
   /*!
-=======
-    /*!
->>>>>>> eae073a9
    * \brief compute minimal distance from corners to point 
    *        identified in vector `nodes` at index `index`
    */
