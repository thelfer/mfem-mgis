/*!
 * \file   include/MFEMMGIS/FiniteElementDiscretization.hxx
 * \brief
 * \author Thomas Helfer
 * \date 16/12/2020
 */

#ifndef LIB_MFEM_MGIS_FINITEELEMENTDISCRETIZATION_HXX
#define LIB_MFEM_MGIS_FINITEELEMENTDISCRETIZATION_HXX

#include <memory>
#include "MFEMMGIS/Config.hxx"

namespace mfem_mgis {

  // forward declaration
  struct Parameters;

  /*!
   * \brief a simple class used to:
   * - handle the life time of the mesh and the finite element collection.
   * - create and handle a finite element space
   */
  struct MFEM_MGIS_EXPORT FiniteElementDiscretization {
    //!
    [[noreturn]] static void reportInvalidParallelMesh();
    //!
    [[noreturn]] static void reportInvalidSequentialMesh();
    //!
    [[noreturn]] static void reportInvalidParallelFiniteElementSpace();
    //!
    [[noreturn]] static void reportInvalidSequentialFiniteElementSpace();
    /*!
     * \brief constructor
     * \param[in] params: parameters
     *
     * The following parameters are expected:
     *
     * - `Parallel` (boolean): if true, a parallel computation is to be be
     *    performed. This value if assumed to be false by default.
     * - `MeshFileName` (string): mesh file.
     * - `FiniteElementFamily` (string): name of the finite element family to be
     *   used. Supported families are:
     *   - `H1`:
     *   The default value if `H1`.
<<<<<<< HEAD
     * - `FiniteElementOrder` (int): order of the polynomial approximation. 
     * - `UnknownsSize` (int): number of components of the unknows
=======
     * - `FiniteElementOrder` (int): order of the polynomial approximation.
     * - `UnknownsSize` (int): number of components of the unknows
     * - `NumberOfUniformRefinements` (int): number of uniform refinements
     *   applied to the mesh
>>>>>>> 246f294e
     */
    FiniteElementDiscretization(const Parameters&);
    /*!
     * \brief constructor
     * \param[in] m: mesh
     * \param[in] c: finite element collection
     * \param[in] d: size of the unknowns
     *
     * \note this methods creates the finite element space.
     */
    FiniteElementDiscretization(std::shared_ptr<Mesh<true>>,
                                std::shared_ptr<const FiniteElementCollection>,
                                const size_type);
    /*!
     * \brief constructor
     * \param[in] m: mesh
     * \param[in] c: collection
     * \param[in] s: finite element space
     */
    FiniteElementDiscretization(std::shared_ptr<Mesh<true>>,
                                std::shared_ptr<const FiniteElementCollection>,
                                std::unique_ptr<FiniteElementSpace<true>>);
    /*!
     * \brief constructor
     * \param[in] m: mesh
     * \param[in] c: collection
     * \param[in] d: size of the unknowns
     *
     * \note this methods creates the finite element space.
     */
    FiniteElementDiscretization(std::shared_ptr<Mesh<false>>,
                                std::shared_ptr<const FiniteElementCollection>,
                                const size_type);
    /*!
     * \brief constructor
     * \param[in] m: mesh
     * \param[in] c: collection
     * \param[in] s: finite element space
     */
    FiniteElementDiscretization(std::shared_ptr<Mesh<false>>,
                                std::shared_ptr<const FiniteElementCollection>,
                                std::unique_ptr<FiniteElementSpace<false>>);
    //! \return the mesh
    template <bool parallel>
    Mesh<parallel>& getMesh();
    //! \return the mesh
    template <bool parallel>
    const Mesh<parallel>& getMesh() const;
    //! \return the finite element space
    template <bool parallel>
    FiniteElementSpace<parallel>& getFiniteElementSpace();
    //! \return the finite element space
    template <bool parallel>
    const FiniteElementSpace<parallel>& getFiniteElementSpace() const;
    //! \return the finite element collection
    const FiniteElementCollection& getFiniteElementCollection() const;
    //! \return if this object is built to run parallel computations
    bool describesAParallelComputation() const;
    //! \brief destructor
    ~FiniteElementDiscretization();

   private:
    //! \brief mesh
#ifdef MFEM_USE_MPI
    std::shared_ptr<Mesh<true>> parallel_mesh;
#endif /* MFEM_USE_MPI */
    std::shared_ptr<Mesh<false>> sequential_mesh;
    //! \brief finite element collection
    std::shared_ptr<const FiniteElementCollection> fec;
    //! \brief finite element space
#ifdef MFEM_USE_MPI
    std::unique_ptr<FiniteElementSpace<true>> parallel_fe_space;
#endif /* MFEM_USE_MPI */
    std::unique_ptr<FiniteElementSpace<false>> sequential_fe_space;
  };  // end of FiniteElementDiscretization

  /*!
   * \brief return the total number of unknowns
   * \param[in] fed: finite element discretization
   */
  MFEM_MGIS_EXPORT size_type getTrueVSize(const FiniteElementDiscretization&);

}  // end of namespace mfem_mgis

#include "MFEMMGIS/FiniteElementDiscretization.ixx"

#endif /* LIB_MFEM_MGIS_FINITEELEMENTDISCRETIZATION_HXX */<|MERGE_RESOLUTION|>--- conflicted
+++ resolved
@@ -43,15 +43,10 @@
      *   used. Supported families are:
      *   - `H1`:
      *   The default value if `H1`.
-<<<<<<< HEAD
-     * - `FiniteElementOrder` (int): order of the polynomial approximation. 
-     * - `UnknownsSize` (int): number of components of the unknows
-=======
      * - `FiniteElementOrder` (int): order of the polynomial approximation.
      * - `UnknownsSize` (int): number of components of the unknows
      * - `NumberOfUniformRefinements` (int): number of uniform refinements
      *   applied to the mesh
->>>>>>> 246f294e
      */
     FiniteElementDiscretization(const Parameters&);
     /*!
