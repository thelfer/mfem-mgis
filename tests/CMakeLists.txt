if(MFEM_MGIS_HAVE_TFEL)
  mfront_behaviours_check_library(BehaviourTest
    Elasticity
    OrthotropicElasticity
    Plasticity
    Mazars
    SaintVenantKirchhoffElasticity
    MiehePhaseFieldDamage
    MicromorphicDamageI_SpectralSplit
    MicromorphicDamageII
    StationaryNonLinearHeatTransfer
    ImplicitNortonThreshold)
  
  add_executable(PeriodicTest
    EXCLUDE_FROM_ALL
    PeriodicTest.cxx)
  target_link_libraries(PeriodicTest
    PRIVATE MFEMMGIS)
  add_dependencies(check PeriodicTest)
  
  function(add_periodic_test ncase nsolver)
    set(test "PeriodicTest-${ncase}-${nsolver}")
    add_test(NAME ${test}
     COMMAND PeriodicTest 
     "--mesh" "${CMAKE_CURRENT_SOURCE_DIR}/cube_2mat_per.mesh"
     "--library" "$<TARGET_FILE:BehaviourTest>"
     "--test-case" "${ncase}"
     "--linearsolver" "${nsolver}")
    if((CMAKE_HOST_WIN32) AND (NOT MSYS))
      set_property(TEST ${test}
        PROPERTY DEPENDS BehaviourTest
        PROPERTY ENVIRONMENT "PATH=$<TARGET_FILE_DIR:MFEMMGIS>\;${MGIS_PATH_STRING}")
    else((CMAKE_HOST_WIN32) AND (NOT MSYS))
      set_property(TEST ${test}
        PROPERTY DEPENDS BehaviourTest)
    endif((CMAKE_HOST_WIN32) AND (NOT MSYS))
  endfunction(add_periodic_test)
  
  foreach(ncase RANGE 0 5)
    foreach(nsolver RANGE 0 1)
      add_periodic_test(${ncase} ${nsolver})
    endforeach(nsolver)
  endforeach(ncase)

  add_executable(UniaxialTensileTest
    EXCLUDE_FROM_ALL
    UniaxialTensileTest.cxx)
  target_include_directories(UniaxialTensileTest
    PRIVATE ${CMAKE_CURRENT_SOURCE_DIR})
  target_link_libraries(UniaxialTensileTest
    PRIVATE MFEMMGIS)
  add_dependencies(check UniaxialTensileTest)
  
  function(add_uniaxial_tensile_test behaviour internal_state_variable)
    set(test "UniaxialTensileTest-${behaviour}")
    add_test(NAME ${test}
     COMMAND UniaxialTensileTest
     "--mesh" "${CMAKE_CURRENT_SOURCE_DIR}/cube.mesh"
     "--library" "$<TARGET_FILE:BehaviourTest>"
     "--behaviour" "${behaviour}"
     "--reference-file" "${CMAKE_CURRENT_SOURCE_DIR}/references/${behaviour}.ref"
     "--internal-state-variable" "${internal_state_variable}")
    if((CMAKE_HOST_WIN32) AND (NOT MSYS))
      set_property(TEST ${test}
        PROPERTY DEPENDS BehaviourTest
        PROPERTY ENVIRONMENT "PATH=$<TARGET_FILE_DIR:MFEMMGIS>\;${MGIS_PATH_STRING}")
    else((CMAKE_HOST_WIN32) AND (NOT MSYS))
      set_property(TEST ${test}
        PROPERTY DEPENDS BehaviourTest)
    endif((CMAKE_HOST_WIN32) AND (NOT MSYS))
  endfunction(add_uniaxial_tensile_test)
  
  add_uniaxial_tensile_test(OrthotropicElasticity EquivalentStrain)
  add_uniaxial_tensile_test(Plasticity EquivalentPlasticStrain)
  add_uniaxial_tensile_test(Mazars Damage)
  add_uniaxial_tensile_test(SaintVenantKirchhoffElasticity EquivalentStrain)

  add_executable(PartialQuadratureFunctionTest
    EXCLUDE_FROM_ALL
    PartialQuadratureFunctionTest.cxx)
  target_include_directories(PartialQuadratureFunctionTest
    PRIVATE ${CMAKE_CURRENT_SOURCE_DIR})
  target_link_libraries(PartialQuadratureFunctionTest
    PRIVATE MFEMMGIS)
  add_dependencies(check PartialQuadratureFunctionTest)
  
  function(add_partial_quadrature_function_test behaviour internal_state_variable)
    set(test "PartialQuadratureFunctionTest-${behaviour}")
    add_test(NAME ${test}
     COMMAND PartialQuadratureFunctionTest
     "--mesh" "${CMAKE_CURRENT_SOURCE_DIR}/cube.mesh"
     "--library" "$<TARGET_FILE:BehaviourTest>"
     "--behaviour" "${behaviour}"
     "--reference-file" "${CMAKE_CURRENT_SOURCE_DIR}/references/${behaviour}.ref"
     "--internal-state-variable" "${internal_state_variable}")
    if((CMAKE_HOST_WIN32) AND (NOT MSYS))
      set_property(TEST ${test}
        PROPERTY DEPENDS BehaviourTest
        PROPERTY ENVIRONMENT "PATH=$<TARGET_FILE_DIR:MFEMMGIS>\;${MGIS_PATH_STRING}")
    else((CMAKE_HOST_WIN32) AND (NOT MSYS))
      set_property(TEST ${test}
        PROPERTY DEPENDS BehaviourTest)
    endif((CMAKE_HOST_WIN32) AND (NOT MSYS))
  endfunction(add_partial_quadrature_function_test)
  
  add_partial_quadrature_function_test(OrthotropicElasticity EquivalentStrain)
  
  add_executable(StationaryNonLinearHeatTransferTest
    EXCLUDE_FROM_ALL
    StationaryNonLinearHeatTransferTest.cxx)
  target_include_directories(StationaryNonLinearHeatTransferTest
    PRIVATE ${CMAKE_CURRENT_SOURCE_DIR})
  target_link_libraries(StationaryNonLinearHeatTransferTest
    PRIVATE MFEMMGIS)
  add_dependencies(check StationaryNonLinearHeatTransferTest)
  
  function(add_stationary_non_linear_heat_transfer_test nsolver)
    set(test "StationaryNonLinearHeatTransferTest-${nsolver}")
    add_test(NAME ${test}
     COMMAND StationaryNonLinearHeatTransferTest
     "--mesh" "${CMAKE_CURRENT_SOURCE_DIR}/cube.mesh"
     "--library" "$<TARGET_FILE:BehaviourTest>"
     "--behaviour" "StationaryNonLinearHeatTransfer"
     "--linearsolver" "${nsolver}"
#     "--reference-file" "${CMAKE_CURRENT_SOURCE_DIR}/references/${behaviour}.ref"
	)
    if((CMAKE_HOST_WIN32) AND (NOT MSYS))
      set_property(TEST ${test}
        PROPERTY DEPENDS BehaviourTest
        PROPERTY ENVIRONMENT "PATH=$<TARGET_FILE_DIR:MFEMMGIS>\;${MGIS_PATH_STRING}")
    else((CMAKE_HOST_WIN32) AND (NOT MSYS))
      set_property(TEST ${test}
        PROPERTY DEPENDS BehaviourTest)
    endif((CMAKE_HOST_WIN32) AND (NOT MSYS))
  endfunction(add_stationary_non_linear_heat_transfer_test)

  add_stationary_non_linear_heat_transfer_test(1)
  if(MFEM_USE_SUITESPARSE)
	add_stationary_non_linear_heat_transfer_test(2)
  endif(MFEM_USE_SUITESPARSE)

  add_executable(MicromorphicDamage2DTest
    EXCLUDE_FROM_ALL
    MicromorphicDamage2DTest.cxx)
  target_include_directories(MicromorphicDamage2DTest
    PRIVATE ${CMAKE_CURRENT_SOURCE_DIR})
  target_link_libraries(MicromorphicDamage2DTest
    PRIVATE MFEMMGIS)
  add_dependencies(check MicromorphicDamage2DTest)
  
  function(add_micromorphic_damage_2d_test nsolver)
    set(test "MicromorphicDamage2DTest-${nsolver}")
    add_test(NAME ${test}
     COMMAND ./MicromorphicDamage2DTest
     "--mesh" "${CMAKE_CURRENT_SOURCE_DIR}/bar.msh"
     "--library" "$<TARGET_FILE:BehaviourTest>"
     "--behaviour" "MiehePhaseFieldDamage"
     "--linearsolver" "${nsolver}"
#     "--reference-file" "${CMAKE_CURRENT_SOURCE_DIR}/references/${behaviour}.ref"
	)
    if((CMAKE_HOST_WIN32) AND (NOT MSYS))
      set_property(TEST ${test}
        PROPERTY DEPENDS BehaviourTest
        PROPERTY ENVIRONMENT "PATH=$<TARGET_FILE_DIR:MFEMMGIS>\;${MGIS_PATH_STRING}")
    else((CMAKE_HOST_WIN32) AND (NOT MSYS))
      set_property(TEST ${test}
        PROPERTY DEPENDS BehaviourTest)
    endif((CMAKE_HOST_WIN32) AND (NOT MSYS))
  endfunction(add_micromorphic_damage_2d_test)

  if(MFEM_USE_SUITESPARSE)
          message(STATUS "micromorphic_damage_2d has been disabled with SUITE SPARSE")
          #add_micromorphic_damage_2d_test(2)
  endif(MFEM_USE_SUITESPARSE)

  add_executable(MicromorphicDamage2DTest2
    EXCLUDE_FROM_ALL
    MicromorphicDamage2DTest2.cxx)
  target_include_directories(MicromorphicDamage2DTest2
    PRIVATE ${CMAKE_CURRENT_SOURCE_DIR})
  target_link_libraries(MicromorphicDamage2DTest2
    PRIVATE MFEMMGIS)
  add_dependencies(check MicromorphicDamage2DTest2)

  function(add_micromorphic_damage_2d_test2 nsolver)
    set(test "MicromorphicDamage2DTest2-${nsolver}")
    add_test(NAME ${test}
     COMMAND ./MicromorphicDamage2DTest2
     "--mesh" "${CMAKE_CURRENT_SOURCE_DIR}/bar.msh"
     "--library" "$<TARGET_FILE:BehaviourTest>"
     "--behaviour" "MicromorphicDamageII"
     "--linearsolver" "${nsolver}"
#     "--reference-file" "${CMAKE_CURRENT_SOURCE_DIR}/references/${behaviour}.ref"
	)
    if((CMAKE_HOST_WIN32) AND (NOT MSYS))
      set_property(TEST ${test}
        PROPERTY DEPENDS BehaviourTest
        PROPERTY ENVIRONMENT "PATH=$<TARGET_FILE_DIR:MFEMMGIS>\;${MGIS_PATH_STRING}")
    else((CMAKE_HOST_WIN32) AND (NOT MSYS))
      set_property(TEST ${test}
        PROPERTY DEPENDS BehaviourTest)
    endif((CMAKE_HOST_WIN32) AND (NOT MSYS))
  endfunction(add_micromorphic_damage_2d_test2)

  add_executable(MicromorphicDamage3DTest
    EXCLUDE_FROM_ALL
    MicromorphicDamage3DTest.cxx)
  target_include_directories(MicromorphicDamage3DTest
    PRIVATE ${CMAKE_CURRENT_SOURCE_DIR})
  target_link_libraries(MicromorphicDamage3DTest
    PRIVATE MFEMMGIS)
  add_dependencies(check MicromorphicDamage3DTest)

  function(add_micromorphic_damage_3d_test nsolver)
    set(test "MicromorphicDamage3DTest-${nsolver}")
    add_test(NAME ${test}
     COMMAND MicromorphicDamage3DTest
     "--mesh" "${CMAKE_CURRENT_SOURCE_DIR}/bar-with-defect-3D.msh"
     "--library" "$<TARGET_FILE:BehaviourTest>"
     "--behaviour" "MicromorphicDamageII"
     "--linearsolver" "${nsolver}"
	)
    if((CMAKE_HOST_WIN32) AND (NOT MSYS))
      set_property(TEST ${test}
        PROPERTY DEPENDS BehaviourTest
        PROPERTY ENVIRONMENT "PATH=$<TARGET_FILE_DIR:MFEMMGIS>\;${MGIS_PATH_STRING}")
    else((CMAKE_HOST_WIN32) AND (NOT MSYS))
      set_property(TEST ${test}
        PROPERTY DEPENDS BehaviourTest)
    endif((CMAKE_HOST_WIN32) AND (NOT MSYS))
  endfunction(add_micromorphic_damage_3d_test)
  
	add_micromorphic_damage_2d_test2(0)
	add_micromorphic_damage_2d_test2(1)
	add_micromorphic_damage_3d_test(0)
	add_micromorphic_damage_3d_test(1)
  if(MFEM_USE_SUITESPARSE)
<<<<<<< HEAD
	add_micromorphic_damage_2d_test2(2)
	add_micromorphic_damage_3d_test(2)
=======
  	message(STATUS "micromorphic_damage_2d_test2 has been disabled with SUITE SPARSE")
        #add_micromorphic_damage_2d_test2(2)
        message(STATUS "micromorphic_damage_3d has been disabled with SUITE SPARSE")
	#add_micromorphic_damage_3d_test(2)
>>>>>>> 99130205
  endif(MFEM_USE_SUITESPARSE)

  if (MFEM_USE_MPI)

    add_executable(ParallelReadMode
      EXCLUDE_FROM_ALL
      ParallelReadMode.cxx)
    set_target_properties(ParallelReadMode PROPERTIES COMPILE_FLAGS "-DDO_USE_MPI" )
    target_link_libraries(ParallelReadMode
      PRIVATE MFEMMGIS)
    add_dependencies(check ParallelReadMode)
  
    add_test(NAME Restart_Parallel_Read_Mode_MPI_4
      COMMAND mpirun -n 4 ./ParallelReadMode --mesh ${CMAKE_CURRENT_SOURCE_DIR}/mesh-explorer.mesh. --library "$<TARGET_FILE:BehaviourTest>" --read-mesh-mode Restart)
      

    add_executable(PeriodicTestP
      EXCLUDE_FROM_ALL
      PeriodicTest.cxx)
    set_target_properties(PeriodicTestP PROPERTIES COMPILE_FLAGS "-DDO_USE_MPI" )
    target_link_libraries(PeriodicTestP
      PRIVATE MFEMMGIS)
    add_dependencies(check PeriodicTestP)
    
    function(add_periodic_testp ncase nsolver nbprocs)
      set(test "PeriodicTestP-${ncase}-${nsolver}-${nbprocs}")
      add_test(NAME ${test}
       COMMAND mpirun -n ${nbprocs} ./PeriodicTestP 
       "--mesh" "${CMAKE_CURRENT_SOURCE_DIR}/cube_2mat_per.mesh"
       "--library" "$<TARGET_FILE:BehaviourTest>"
       "--test-case" "${ncase}"
       "--linearsolver" "${nsolver}")
      if((CMAKE_HOST_WIN32) AND (NOT MSYS))
        set_property(TEST ${test}
          PROPERTY DEPENDS BehaviourTest
          PROPERTY ENVIRONMENT "PATH=$<TARGET_FILE_DIR:MFEMMGIS>\;${MGIS_PATH_STRING}")
      else((CMAKE_HOST_WIN32) AND (NOT MSYS))
        set_property(TEST ${test}
          PROPERTY DEPENDS BehaviourTest)
      endif((CMAKE_HOST_WIN32) AND (NOT MSYS))
    endfunction(add_periodic_testp)
    
    foreach(ncase RANGE 0 0)
      foreach(nsolver RANGE 1 1)
        foreach(nbprocs RANGE 1 4 3)
          add_periodic_testp(${ncase} ${nsolver} ${nbprocs})
        endforeach(nbprocs)
      endforeach(nsolver)
    endforeach(ncase)

    if(MFEM_USE_MUMPS)

      add_periodic_testp(0 3 1)
      add_periodic_testp(0 3 4)

      add_executable(UniaxialTensileTestP
      	EXCLUDE_FROM_ALL
      	UniaxialTensileTest.cxx)
      set_target_properties(UniaxialTensileTestP PROPERTIES COMPILE_FLAGS "-DDO_USE_MPI" )
      target_include_directories(UniaxialTensileTestP
        PRIVATE ${CMAKE_CURRENT_SOURCE_DIR})
      target_link_libraries(UniaxialTensileTestP
	    PRIVATE MFEMMGIS)
      add_dependencies(check UniaxialTensileTestP)
      
      function(add_uniaxial_tensile_testp behaviour internal_state_variable linear_solver nbprocs)
	    set(test "UniaxialTensileTestP-${behaviour}-${linear_solver}-${nbprocs}")
	    add_test(NAME ${test}
	      COMMAND mpirun -n ${nbprocs} UniaxialTensileTestP
	      "--mesh" "${CMAKE_CURRENT_SOURCE_DIR}/cube.mesh"
	      "--library" "$<TARGET_FILE:BehaviourTest>"
	      "--linearsolver" "${linear_solver}"
	      "--behaviour" "${behaviour}"
	      "--reference-file" "${CMAKE_CURRENT_SOURCE_DIR}/references/${behaviour}.ref"
	      "--internal-state-variable" "${internal_state_variable}")
	    if((CMAKE_HOST_WIN32) AND (NOT MSYS))
	      set_property(TEST ${test}
                PROPERTY DEPENDS BehaviourTest
                PROPERTY ENVIRONMENT "PATH=$<TARGET_FILE_DIR:MFEMMGIS>\;${MGIS_PATH_STRING}")
	    else((CMAKE_HOST_WIN32) AND (NOT MSYS))
	      set_property(TEST ${test}
                PROPERTY DEPENDS BehaviourTest)
	    endif((CMAKE_HOST_WIN32) AND (NOT MSYS))
      endfunction(add_uniaxial_tensile_testp)
      
      add_uniaxial_tensile_testp(OrthotropicElasticity EquivalentStrain 3 1)
      add_uniaxial_tensile_testp(OrthotropicElasticity EquivalentStrain 3 4)

    endif(MFEM_USE_MUMPS)
    
  endif(MFEM_USE_MPI)
else(MFEM_MGIS_HAVE_TFEL)
endif(MFEM_MGIS_HAVE_TFEL)

## REV examples

if (MFEM_USE_MPI)
  add_executable(revElastic RevNonLinearElastic.cxx)
  add_executable(revElasticV2 RevNonLinearElasticV2.cxx)
  add_executable(revMox2 MixedOxideFuels.cxx)
  target_link_libraries(revElastic PRIVATE MFEMMGIS)
  target_link_libraries(revElasticV2 PRIVATE MFEMMGIS)
  target_link_libraries(revMox2 PRIVATE MFEMMGIS)
  add_dependencies(check revElastic revElasticV2 revMox2) 
  set(test "RevNonLinearElasticTest")
  add_test(NAME ${test} COMMAND revElastic --postprocessings 1)
  set(test "RevNonLinearElasticTestV2")
  add_test(NAME ${test} COMMAND revElasticV2 --postprocessings 1)
  set(test "RevMixedOxideFuels2")
  add_test(NAME ${test} COMMAND revMox2 ---postprocessings 1 --order 1)
endif(MFEM_USE_MPI)


# Configure and export example 1
# This example is based on UniaxialTensileTest from the unit tests

set(EX1_DIR "share/mfem-mgis/examples/ex1")
install(FILES Plasticity.mfront cube.mesh 
  DESTINATION ${EX1_DIR})

install(FILES ex1CMakeLists.txt
  DESTINATION ${EX1_DIR}
  RENAME CMakeLists.txt)

install(FILES ex1Makefile
  DESTINATION ${EX1_DIR}
  RENAME Makefile)

set(UTILITY_FILE ${CMAKE_CURRENT_BINARY_DIR}${CMAKE_FILES_DIRECTORY}/UnitTestingUtilities.hxx)
add_custom_command(
  OUTPUT  ${UTILITY_FILE}
  COMMAND ${PROJECT_SOURCE_DIR}/tests/sed_utility.sh ${PROJECT_SOURCE_DIR}/tests/UnitTestingUtilities.hxx ${UTILITY_FILE}
  DEPENDS ${PROJECT_SOURCE_DIR}/tests/sed_utility.sh ${PROJECT_SOURCE_DIR}/tests/UnitTestingUtilities.hxx
  COMMENT "seding the UnitTestingUtilities.hxx")

add_custom_target(generate-ex1 ALL
  DEPENDS ${UTILITY_FILE})

install(FILES
  ${UTILITY_FILE}
  ${PROJECT_SOURCE_DIR}/tests/UniaxialTensileTest.cxx
  DESTINATION ${EX1_DIR})

set(EX2_DIR "share/mfem-mgis/examples/ex2")
install(FILES PeriodicTest.cxx Elasticity.mfront cube_2mat_per.mesh
  DESTINATION ${EX2_DIR})

install(FILES ex2CMakeLists.txt
  DESTINATION ${EX2_DIR}
  RENAME CMakeLists.txt)<|MERGE_RESOLUTION|>--- conflicted
+++ resolved
@@ -235,15 +235,8 @@
 	add_micromorphic_damage_3d_test(0)
 	add_micromorphic_damage_3d_test(1)
   if(MFEM_USE_SUITESPARSE)
-<<<<<<< HEAD
 	add_micromorphic_damage_2d_test2(2)
 	add_micromorphic_damage_3d_test(2)
-=======
-  	message(STATUS "micromorphic_damage_2d_test2 has been disabled with SUITE SPARSE")
-        #add_micromorphic_damage_2d_test2(2)
-        message(STATUS "micromorphic_damage_3d has been disabled with SUITE SPARSE")
-	#add_micromorphic_damage_3d_test(2)
->>>>>>> 99130205
   endif(MFEM_USE_SUITESPARSE)
 
   if (MFEM_USE_MPI)
