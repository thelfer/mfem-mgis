--- conflicted
+++ resolved
@@ -12,11 +12,17 @@
 #include "mfem/linalg/solvers.hpp"
 #include "mfem/fem/datacollection.hpp"
 #include "MFEMMGIS/Profiler.hxx"
+#include "MFEMMGIS/Config.hxx"
 #include "MFEMMGIS/Parameters.hxx"
 #include "MFEMMGIS/Material.hxx"
 #include "MFEMMGIS/UniformDirichletBoundaryCondition.hxx"
 #include "MFEMMGIS/NonLinearEvolutionProblemImplementation.hxx"
 #include "MFEMMGIS/NonLinearEvolutionProblem.hxx"
+#ifdef DO_USE_MPI
+#include <mpi.h>
+#endif
+
+
 
 int main(int argc, char** argv) {
   constexpr const auto dim = mfem_mgis::size_type{3};
@@ -26,11 +32,8 @@
   const char* reference_file = nullptr;
   const char* isv_name = nullptr;
   int linearsolver = 0;
-  int rank = 0;
   auto order = 1;
-  
-  MPI_Init(&argc, &argv);
-  MPI_Comm_rank(MPI_COMM_WORLD, &rank);
+
   // options treatment
   mfem_mgis::initialize(argc, argv);
   mfem::OptionsParser args(argc, argv);
@@ -40,7 +43,8 @@
   args.AddOption(&isv_name, "-v", "--internal-state-variable",
                  "Internal variable name to be post-processed.");
   args.AddOption(&library, "-l", "--library", "Material library.");
-  args.AddOption(&linearsolver, "-ls", "--linearsolver",
+  args.AddOption(
+      &linearsolver, "-ls", "--linearsolver",
       "identifier of the linear solver: 0 -> GMRES, 1 -> CG, 2 -> UMFPack");
   args.AddOption(&order, "-o", "--order",
                  "Finite element order (polynomial degree).");
@@ -48,75 +52,9 @@
   if ((!args.Good()) || (mesh_file == nullptr) || (reference_file == nullptr) ||
       (isv_name == nullptr) || (behaviour == nullptr)) {
     args.PrintUsage(std::cout);
-    exit_on_failure();
+    std::exit(EXIT_FAILURE);
   }
   args.PrintOptions(std::cout);
-<<<<<<< HEAD
-  // building the non linear problem
-  mfem_mgis::NonLinearEvolutionProblem problem(
-      {{"MeshFileName", mesh_file},
-       {"FiniteElementFamily", "H1"},
-       {"FiniteElementOrder", order},
-       {"Hypothesis", "Tridimensional"},
-       {"UnknownsSize", dim},
-       {"Parallel", false}});
-  problem.addBehaviourIntegrator("Mechanics", 1, library, behaviour);
-  // materials
-  auto& m1 = problem.getMaterial(1);
-  mgis::behaviour::setExternalStateVariable(m1.s0, "Temperature", 293.15);
-  mgis::behaviour::setExternalStateVariable(m1.s1, "Temperature", 293.15);
-  if (m1.b.symmetry == mgis::behaviour::Behaviour::ORTHOTROPIC) {
-    std::array<mfem_mgis::real, 9u> r = {0, 1, 0,  //
-                                         1, 0, 0,  //
-                                         0, 0, 1};
-    m1.setRotationMatrix(mfem_mgis::RotationMatrix3D{r});
-  }
-  // boundary conditions
-  // Determine the list of true (i.e. parallel conforming) essential
-  // boundary dofs. In this example, the boundary conditions are defined by
-  // marking only boundary attribute 1 (xz0) 2 (xy0) and 5 (yz0) from the
-  // mesh as essential and converting it to a list of true dofs.
-  // In the mesh file, we have both an index and a name for physical entities
-  // :
-  //    $PhysicalNames
-  //    7
-  //    2 1 "xz0"
-  //    2 2 "xy0"
-  //    2 3 "yz1"
-  //    2 4 "xz1"
-  //    2 5 "yz0"
-  //    2 6 "xy1"
-  //    3 7 "mat"
-  //    $EndPhysicalNames
-  // Only the index is used in this C++ code for manipulating related dof.
-  problem.addBoundaryCondition(
-      std::make_unique<mfem_mgis::UniformDirichletBoundaryCondition>(
-          problem.getFiniteElementDiscretizationPointer(), 1, 1));
-  problem.addBoundaryCondition(
-      std::make_unique<mfem_mgis::UniformDirichletBoundaryCondition>(
-          problem.getFiniteElementDiscretizationPointer(), 2, 2));
-  problem.addBoundaryCondition(
-      std::make_unique<mfem_mgis::UniformDirichletBoundaryCondition>(
-          problem.getFiniteElementDiscretizationPointer(), 5, 0));
-  problem.addBoundaryCondition(
-      std::make_unique<mfem_mgis::UniformDirichletBoundaryCondition>(
-          problem.getFiniteElementDiscretizationPointer(), 3, 0,
-          [](const auto t) {
-            if (t < 0.3) {
-              return 3e-2 * t;
-            } else if (t < 0.6) {
-              return 0.009 - 0.1 * (t - 0.3);
-            }
-            return -0.021 + 0.1 * (t - 0.6);
-          }));
-  // solving the problem
-  problem.setSolverParameters({{"VerbosityLevel", 0},
-                               {"RelativeTolerance", 1e-12},
-                               {"AbsoluteTolerance", 0.},
-                               {"MaximumNumberOfIterations", 10}});
-#ifdef MFEM_USE_SUITESPARSE
-  problem.setLinearSolver("UMFPackSolver", {});
-=======
 
   auto success = true;
   {
@@ -126,78 +64,21 @@
     auto smesh = std::make_shared<mfem::Mesh>(mesh_file, 1, 1);
     if (dim != smesh->Dimension()) {
       std::cerr << "Invalid mesh dimension \n";
-      exit_on_failure();
+      std::exit(EXIT_FAILURE);
     }
 #ifdef DO_USE_MPI
     auto mesh = std::make_shared<mfem::ParMesh>(MPI_COMM_WORLD, *smesh);
     mesh->UniformRefinement();
     mesh->UniformRefinement();
->>>>>>> 246f294e
 #else
     auto mesh = smesh;
 #endif
-<<<<<<< HEAD
-  // vtk export
-  problem.addPostProcessing("ParaviewExportResults",
-                            {{"OutputFileName", "UniaxialTensileTestOutput-" +
-                                                    std::string(behaviour)}});
-  //
-  const auto vo =
-      mgis::behaviour::getVariableOffset(m1.b.isvs, isv_name, m1.b.hypothesis);
-  auto g0 = std::vector<mfem_mgis::real>{};
-  auto g1 = std::vector<mfem_mgis::real>{};
-  auto tf0 = std::vector<mfem_mgis::real>{};
-  auto v = std::vector<mfem_mgis::real>{};
-  // loop over time step
-  g0.push_back(m1.s0.gradients[0]);
-  g1.push_back(m1.s0.gradients[1]);
-  tf0.push_back(m1.s0.thermodynamic_forces[0]);
-  v.push_back(m1.s0.internal_state_variables[vo]);
-  const auto nsteps = mfem_mgis::size_type{100};
-  const auto dt = mfem_mgis::real{1} / nsteps;
-  auto t = mfem_mgis::real{0};
-  for (mfem_mgis::size_type i = 0; i != nsteps; ++i) {
-    // resolution
-    if (!problem.solve(t, dt)) {
-      return EXIT_FAILURE;
-    }
-    problem.executePostProcessings(t, dt);
-    problem.update();
-    t += dt;
-    //
-    g0.push_back(m1.s1.gradients[0]);
-    g1.push_back(m1.s1.gradients[1]);
-    tf0.push_back(m1.s1.thermodynamic_forces[0]);
-    v.push_back(m1.s1.internal_state_variables[vo]);
-  }
-  // save the traction curve
-  std::ofstream out("UniaxialTensileTest-" + std::string(behaviour) + ".txt");
-  out.precision(14);
-  for (std::vector<mfem_mgis::real>::size_type i = 0; i != g0.size(); ++i) {
-    out << g0[i] << " " << g1[i] << " " << tf0[i] << " " << v[i] << '\n';
-  }
-  // comparison to reference results
-  auto success = true;
-  std::ifstream in(reference_file);
-  if (in) {
-    constexpr const auto eps = mfem_mgis::real(1.e-10);
-    constexpr const auto E = mfem_mgis::real(70.e9);
-    auto check = [&success](const auto cv,  // computed value
-                            const auto rv,  // reference value,
-                            const auto ev, const auto msg) {
-      const auto e = std::abs(cv - rv);
-      if (e > ev) {
-        std::cerr << "test failed (" << msg << ", " << cv << " vs " << rv
-                  << ", error " << e << ")\n";
-        success = false;
-=======
     auto fed = std::make_shared<mfem_mgis::FiniteElementDiscretization>(
         mesh, std::make_shared<mfem::H1_FECollection>(order, dim), dim);
-    
 
     // building the non linear problem
-    mfem_mgis::NonLinearEvolutionProblem problem(fed,
-        mgis::behaviour::Hypothesis::TRIDIMENSIONAL);
+    mfem_mgis::NonLinearEvolutionProblem problem(
+        fed, mgis::behaviour::Hypothesis::TRIDIMENSIONAL);
 
     problem.addBehaviourIntegrator("Mechanics", 1, library, behaviour);
     // materials
@@ -249,35 +130,35 @@
               return -0.021 + 0.1 * (t - 0.6);
             }));
     // solving the problem
-    if (linearsolver ==0) {
+    if (linearsolver == 0) {
       problem.setLinearSolver("CGSolver", {{"VerbosityLevel", 1},
-                                     {"AbsoluteTolerance", 1e-12},
-                                     {"RelativeTolerance", 1e-12},
-                                     {"MaximumNumberOfIterations", 300}});
-    } else if (linearsolver ==1) {
-      problem.setLinearSolver("GMRESSolver", {{"VerbosityLevel", 1},
-                                        {"AbsoluteTolerance", 1e-12},
-                                        {"RelativeTolerance", 1e-12},
-                                        {"MaximumNumberOfIterations", 300}});
+                                           {"AbsoluteTolerance", 1e-12},
+                                           {"RelativeTolerance", 1e-12},
+                                           {"MaximumNumberOfIterations", 300}});
+    } else if (linearsolver == 1) {
+      problem.setLinearSolver("GMRESSolver",
+                              {{"VerbosityLevel", 1},
+                               {"AbsoluteTolerance", 1e-12},
+                               {"RelativeTolerance", 1e-12},
+                               {"MaximumNumberOfIterations", 300}});
 #ifdef MFEM_USE_SUITESPARSE
-    } else if (linearsolver ==2) {
+    } else if (linearsolver == 2) {
       problem.setLinearSolver("UMFPackSolver", {});
 #endif
 #ifdef MFEM_USE_MUMPS
-    } else if (linearsolver ==3) {
-      problem.setLinearSolver("MUMPSSolver",
-                              {{"Symmetric", true}});
+    } else if (linearsolver == 3) {
+      problem.setLinearSolver("MUMPSSolver", {{"Symmetric", true}});
 #endif
     } else {
       std::cerr << "unsupported linear solver\n";
-      exit_on_failure();
+      std::exit(EXIT_FAILURE);
     }
 
     problem.setSolverParameters({{"VerbosityLevel", 0},
                                  {"RelativeTolerance", 1e-12},
                                  {"AbsoluteTolerance", 0.},
                                  {"MaximumNumberOfIterations", 10}});
-  
+
     // vtk export
     problem.addPostProcessing("ParaviewExportResults",
                               {{"OutputFileName", "UniaxialTensileTestOutput-" +
@@ -295,13 +176,11 @@
     auto t = mfem_mgis::real{0};
 
     // loop over time step
-    if (rank == 0) {
-      g0.push_back(m1.s0.gradients[0]);
-      g1.push_back(m1.s0.gradients[1]);
-      tf0.push_back(m1.s0.thermodynamic_forces[0]);
-      v.push_back(m1.s0.internal_state_variables[vo]);
-    }
-      
+    g0.push_back(m1.s0.gradients[0]);
+    g1.push_back(m1.s0.gradients[1]);
+    tf0.push_back(m1.s0.thermodynamic_forces[0]);
+    v.push_back(m1.s0.internal_state_variables[vo]);
+
     for (mfem_mgis::size_type i = 0; i != nsteps; ++i) {
       // resolution
       const auto step_timer = mfem_mgis::getTimer("step" + std::to_string(i));
@@ -310,9 +189,9 @@
         problem.solve(t, dt);
       }
       {
-        const auto post_processing_timer = mfem_mgis::getTimer("post_processing");
+        const auto post_processing_timer =
+            mfem_mgis::getTimer("post_processing");
         problem.executePostProcessings(t, dt);
->>>>>>> 246f294e
       }
       {
         const auto update_timer = mfem_mgis::getTimer("update");
@@ -320,12 +199,10 @@
       }
       t += dt;
       //
-      if (rank == 0) {
-        g0.push_back(m1.s1.gradients[0]);
-        g1.push_back(m1.s1.gradients[1]);
-        tf0.push_back(m1.s1.thermodynamic_forces[0]);
-        v.push_back(m1.s1.internal_state_variables[vo]);
-      }
+      g0.push_back(m1.s1.gradients[0]);
+      g1.push_back(m1.s1.gradients[1]);
+      tf0.push_back(m1.s1.thermodynamic_forces[0]);
+      v.push_back(m1.s1.internal_state_variables[vo]);
     }
 
     // save the traction curve
@@ -360,10 +237,12 @@
         check(g1[i], g1_ref, eps, "invalid transverse strain");
         check(v[i], v_ref, eps, "invalid internal state variable");
       }
-      MPI_Allreduce(MPI_IN_PLACE, &success, 1, MPI_C_BOOL, MPI_LAND, MPI_COMM_WORLD);
+#ifdef MFEM_USE_MPI
+      MPI_Allreduce(MPI_IN_PLACE, &success, 1, MPI_C_BOOL, MPI_LAND,
+                    MPI_COMM_WORLD);
+#endif /* MFEM_USE_MPI */
     }
   }
   //  mfem_mgis::Profiler::getProfiler().print(std::cout);
-  MPI_Finalize();
   return success ? EXIT_SUCCESS : EXIT_FAILURE;
 }