/*!
 * \file   tests/UniaxialTensileTest.cxx
 * \brief
 * \author Thomas Helfer
 * \date   14/12/2020
 */

#include <memory>
#include <cstdlib>
#include <iostream>
#include "mfem/general/optparser.hpp"
#include "mfem/linalg/solvers.hpp"
#include "mfem/fem/datacollection.hpp"
#include "MFEMMGIS/Profiler.hxx"
#include "MFEMMGIS/Parameters.hxx"
#include "MFEMMGIS/Material.hxx"
#include "MFEMMGIS/UniformDirichletBoundaryCondition.hxx"
#include "MFEMMGIS/NonLinearEvolutionProblemImplementation.hxx"
#include "MFEMMGIS/NonLinearEvolutionProblem.hxx"

<<<<<<< HEAD
=======
void exit_on_failure() {
  MPI_Finalize();
  std::exit(EXIT_FAILURE);
}

>>>>>>> 7f02aec1
int main(int argc, char** argv) {
  constexpr const auto dim = mfem_mgis::size_type{3};
  const char* mesh_file = nullptr;
  const char* behaviour = nullptr;
  const char* library = nullptr;
  const char* reference_file = nullptr;
  const char* isv_name = nullptr;
  int linearsolver = 0;
  int rank = 0;
  auto order = 1;
  
  MPI_Init(&argc, &argv);
  MPI_Comm_rank(MPI_COMM_WORLD, &rank);
  // options treatment
  mfem_mgis::initialize(argc, argv);
  mfem::OptionsParser args(argc, argv);
  args.AddOption(&mesh_file, "-m", "--mesh", "Mesh file to use.");
  args.AddOption(&reference_file, "-r", "--reference-file", "Reference file.");
  args.AddOption(&behaviour, "-b", "--behaviour", "Name of the behaviour.");
  args.AddOption(&isv_name, "-v", "--internal-state-variable",
                 "Internal variable name to be post-processed.");
  args.AddOption(&library, "-l", "--library", "Material library.");
  args.AddOption(&linearsolver, "-ls", "--linearsolver",
      "identifier of the linear solver: 0 -> GMRES, 1 -> CG, 2 -> UMFPack");
  args.AddOption(&order, "-o", "--order",
                 "Finite element order (polynomial degree).");
  args.Parse();
  if ((!args.Good()) || (mesh_file == nullptr) || (reference_file == nullptr) ||
      (isv_name == nullptr) || (behaviour == nullptr)) {
    args.PrintUsage(std::cout);
    exit_on_failure();
  }
  args.PrintOptions(std::cout);

  auto success = true;
  {
    const auto main_timer = mfem_mgis::getTimer("main");

    // loading the mesh
    auto smesh = std::make_shared<mfem::Mesh>(mesh_file, 1, 1);
    if (dim != smesh->Dimension()) {
      std::cerr << "Invalid mesh dimension \n";
      exit_on_failure();
    }
#ifdef DO_USE_MPI
    auto mesh = std::make_shared<mfem::ParMesh>(MPI_COMM_WORLD, *smesh);
    mesh->UniformRefinement();
    mesh->UniformRefinement();
#else
    auto mesh = smesh;
#endif
    auto fed = std::make_shared<mfem_mgis::FiniteElementDiscretization>(
        mesh, std::make_shared<mfem::H1_FECollection>(order, dim), dim);
    

    // building the non linear problem
    mfem_mgis::NonLinearEvolutionProblem problem(fed,
        mgis::behaviour::Hypothesis::TRIDIMENSIONAL);

    problem.addBehaviourIntegrator("Mechanics", 1, library, behaviour);
    // materials
    auto& m1 = problem.getMaterial(1);
    mgis::behaviour::setExternalStateVariable(m1.s0, "Temperature", 293.15);
    mgis::behaviour::setExternalStateVariable(m1.s1, "Temperature", 293.15);
    if (m1.b.symmetry == mgis::behaviour::Behaviour::ORTHOTROPIC) {
      std::array<mfem_mgis::real, 9u> r = {0, 1, 0,  //
                                           1, 0, 0,  //
                                           0, 0, 1};
      m1.setRotationMatrix(mfem_mgis::RotationMatrix3D{r});
    }
    // boundary conditions
    // Determine the list of true (i.e. parallel conforming) essential
    // boundary dofs. In this example, the boundary conditions are defined by
    // marking only boundary attribute 1 (xz0) 2 (xy0) and 5 (yz0) from the
    // mesh as essential and converting it to a list of true dofs.
    // In the mesh file, we have both an index and a name for physical entities
    // :
    //    $PhysicalNames
    //    7
    //    2 1 "xz0"
    //    2 2 "xy0"
    //    2 3 "yz1"
    //    2 4 "xz1"
    //    2 5 "yz0"
    //    2 6 "xy1"
    //    3 7 "mat"
    //    $EndPhysicalNames
    // Only the index is used in this C++ code for manipulating related dof.
    problem.addBoundaryCondition(
        std::make_unique<mfem_mgis::UniformDirichletBoundaryCondition>(
            problem.getFiniteElementDiscretizationPointer(), 1, 1));
    problem.addBoundaryCondition(
        std::make_unique<mfem_mgis::UniformDirichletBoundaryCondition>(
            problem.getFiniteElementDiscretizationPointer(), 2, 2));
    problem.addBoundaryCondition(
        std::make_unique<mfem_mgis::UniformDirichletBoundaryCondition>(
            problem.getFiniteElementDiscretizationPointer(), 5, 0));
    problem.addBoundaryCondition(
        std::make_unique<mfem_mgis::UniformDirichletBoundaryCondition>(
            problem.getFiniteElementDiscretizationPointer(), 3, 0,
            [](const auto t) {
              if (t < 0.3) {
                return 3e-2 * t;
              } else if (t < 0.6) {
                return 0.009 - 0.1 * (t - 0.3);
              }
              return -0.021 + 0.1 * (t - 0.6);
            }));
    // solving the problem
    if (linearsolver ==0) {
      problem.setLinearSolver("CGSolver", {{"VerbosityLevel", 1},
                                     {"AbsoluteTolerance", 1e-12},
                                     {"RelativeTolerance", 1e-12},
                                     {"MaximumNumberOfIterations", 300}});
    } else if (linearsolver ==1) {
      problem.setLinearSolver("GMRESSolver", {{"VerbosityLevel", 1},
                                        {"AbsoluteTolerance", 1e-12},
                                        {"RelativeTolerance", 1e-12},
                                        {"MaximumNumberOfIterations", 300}});
#ifdef MFEM_USE_SUITESPARSE
    } else if (linearsolver ==2) {
      problem.setLinearSolver("UMFPackSolver", {});
#endif
#ifdef MFEM_USE_MUMPS
    } else if (linearsolver ==3) {
      problem.setLinearSolver("MUMPSSolver",
                              {{"Symmetric", true}});
#endif
    } else {
      std::cerr << "unsupported linear solver\n";
      exit_on_failure();
    }

    problem.setSolverParameters({{"VerbosityLevel", 0},
                                 {"RelativeTolerance", 1e-12},
                                 {"AbsoluteTolerance", 0.},
                                 {"MaximumNumberOfIterations", 10}});
  
    // vtk export
    problem.addPostProcessing("ParaviewExportResults",
                              {{"OutputFileName", "UniaxialTensileTestOutput-" +
                                                      std::string(behaviour)}});

    const auto vo = mgis::behaviour::getVariableOffset(m1.b.isvs, isv_name,
                                                       m1.b.hypothesis);

    auto g0 = std::vector<mfem_mgis::real>{};
    auto g1 = std::vector<mfem_mgis::real>{};
    auto tf0 = std::vector<mfem_mgis::real>{};
    auto v = std::vector<mfem_mgis::real>{};
    const auto nsteps = mfem_mgis::size_type{100};
    const auto dt = mfem_mgis::real{1} / nsteps;
    auto t = mfem_mgis::real{0};

    // loop over time step
    if (rank == 0) {
      g0.push_back(m1.s0.gradients[0]);
      g1.push_back(m1.s0.gradients[1]);
      tf0.push_back(m1.s0.thermodynamic_forces[0]);
      v.push_back(m1.s0.internal_state_variables[vo]);
    }
      
    for (mfem_mgis::size_type i = 0; i != nsteps; ++i) {
      // resolution
      const auto step_timer = mfem_mgis::getTimer("step" + std::to_string(i));
      {
        const auto solve_timer = mfem_mgis::getTimer("solve");
        problem.solve(t, dt);
      }
      {
        const auto post_processing_timer = mfem_mgis::getTimer("post_processing");
        problem.executePostProcessings(t, dt);
      }
      {
        const auto update_timer = mfem_mgis::getTimer("update");
        problem.update();
      }
      t += dt;
      //
      if (rank == 0) {
        g0.push_back(m1.s1.gradients[0]);
        g1.push_back(m1.s1.gradients[1]);
        tf0.push_back(m1.s1.thermodynamic_forces[0]);
        v.push_back(m1.s1.internal_state_variables[vo]);
      }
    }

    // save the traction curve
    std::ofstream out("UniaxialTensileTest-" + std::string(behaviour) + ".txt");
    out.precision(14);
    for (std::vector<mfem_mgis::real>::size_type i = 0; i != g0.size(); ++i) {
      out << g0[i] << " " << g1[i] << " " << tf0[i] << " " << v[i] << '\n';
    }

    // comparison to reference results
    std::ifstream in(reference_file);
    if (in) {
      constexpr const auto eps = mfem_mgis::real(1.e-10);
      constexpr const auto E = mfem_mgis::real(70.e9);
      auto check = [&success](const auto cv,  // computed value
                              const auto rv,  // reference value,
                              const auto ev, const auto msg) {
        const auto e = std::abs(cv - rv);
        if (e > ev) {
          std::cerr << "test failed (" << msg << ", " << cv << " vs " << rv
                    << ", error " << e << ")\n";
          success = false;
        }
      };
      for (std::vector<mfem_mgis::real>::size_type i = 0; i != g0.size(); ++i) {
        auto g0_ref = mfem_mgis::real{};
        auto g1_ref = mfem_mgis::real{};
        auto tf0_ref = mfem_mgis::real{};
        auto v_ref = mfem_mgis::real{};
        in >> g0_ref >> g1_ref >> tf0_ref >> v_ref;
        check(tf0[i], tf0_ref, E * eps, "invalid stress value");
        check(g1[i], g1_ref, eps, "invalid transverse strain");
        check(v[i], v_ref, eps, "invalid internal state variable");
      }
      MPI_Allreduce(MPI_IN_PLACE, &success, 1, MPI_C_BOOL, MPI_LAND, MPI_COMM_WORLD);
    }
  }
  //  mfem_mgis::Profiler::getProfiler().print(std::cout);
  MPI_Finalize();
  return success ? EXIT_SUCCESS : EXIT_FAILURE;
}<|MERGE_RESOLUTION|>--- conflicted
+++ resolved
@@ -12,20 +12,16 @@
 #include "mfem/linalg/solvers.hpp"
 #include "mfem/fem/datacollection.hpp"
 #include "MFEMMGIS/Profiler.hxx"
+#include "MFEMMGIS/Config.hxx"
 #include "MFEMMGIS/Parameters.hxx"
 #include "MFEMMGIS/Material.hxx"
 #include "MFEMMGIS/UniformDirichletBoundaryCondition.hxx"
 #include "MFEMMGIS/NonLinearEvolutionProblemImplementation.hxx"
 #include "MFEMMGIS/NonLinearEvolutionProblem.hxx"
-
-<<<<<<< HEAD
-=======
-void exit_on_failure() {
-  MPI_Finalize();
-  std::exit(EXIT_FAILURE);
-}
-
->>>>>>> 7f02aec1
+#ifdef DO_USE_MPI
+#include <mpi.h>
+#endif
+
 int main(int argc, char** argv) {
   constexpr const auto dim = mfem_mgis::size_type{3};
   const char* mesh_file = nullptr;
@@ -37,10 +33,9 @@
   int rank = 0;
   auto order = 1;
   
-  MPI_Init(&argc, &argv);
-  MPI_Comm_rank(MPI_COMM_WORLD, &rank);
   // options treatment
   mfem_mgis::initialize(argc, argv);
+  MPI_Comm_rank(MPI_COMM_WORLD, &rank);
   mfem::OptionsParser args(argc, argv);
   args.AddOption(&mesh_file, "-m", "--mesh", "Mesh file to use.");
   args.AddOption(&reference_file, "-r", "--reference-file", "Reference file.");
@@ -56,7 +51,7 @@
   if ((!args.Good()) || (mesh_file == nullptr) || (reference_file == nullptr) ||
       (isv_name == nullptr) || (behaviour == nullptr)) {
     args.PrintUsage(std::cout);
-    exit_on_failure();
+    mfem_mgis::exit_on_failure();
   }
   args.PrintOptions(std::cout);
 
@@ -68,7 +63,7 @@
     auto smesh = std::make_shared<mfem::Mesh>(mesh_file, 1, 1);
     if (dim != smesh->Dimension()) {
       std::cerr << "Invalid mesh dimension \n";
-      exit_on_failure();
+      mfem_mgis::exit_on_failure();
     }
 #ifdef DO_USE_MPI
     auto mesh = std::make_shared<mfem::ParMesh>(MPI_COMM_WORLD, *smesh);
@@ -156,7 +151,7 @@
 #endif
     } else {
       std::cerr << "unsupported linear solver\n";
-      exit_on_failure();
+      mfem_mgis::exit_on_failure();
     }
 
     problem.setSolverParameters({{"VerbosityLevel", 0},
@@ -249,6 +244,6 @@
     }
   }
   //  mfem_mgis::Profiler::getProfiler().print(std::cout);
-  MPI_Finalize();
+  mfem_mgis::finalize();
   return success ? EXIT_SUCCESS : EXIT_FAILURE;
 }