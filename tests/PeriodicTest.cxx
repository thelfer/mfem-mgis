/*!
 * \file   tests/PeriodicTest.cxx
 * \brief
 * This example code solves a simple linear elasticity problem
 * describing a multi-material square.
 * This problem has a 1D analytic solution along x1 dimension,
 * the solution is constant along x2 dimension which is also periodic.
 *
 * The geometry of the domain is assumed to be as
 * follows:
 *
 *             x2=1  +----------+----------+
 *                   | material | material |
 *                   |    1     |    2     |
 *             x2=0  +----------+----------+
 *                 x1=0                   x1=1
 *
 *
 * Specifically, we approximate the weak form of -div(sigma(u))=0
 * where sigma(u)=lambda*div(u)*I+mu*(grad*u+u*grad) is the stress
 * tensor corresponding to displacement field u, and lambda and mu
 * are the material Lame constants. The boundary conditions are
 * periodic.
 *
 * Mechanical strain:
 *                 eps = E + grad_s v
 *
 *           with  E the given macrocoscopic strain
 *                 v the periodic displacement fluctuation
 * Displacement:
 *                   u = U + v
 *
 *           with  U the given displacement associated to E
 *                   E = grad_s U
 *
 * The local microscopic strain is equal, on average, to the macroscopic strain:
 *           <eps> = <E>
 * \author Thomas Helfer, Guillaume Latu
 * \date   14/10/2020
 */

#include <memory>
#include <cstdlib>
#include <iostream>
#include "mfem/general/optparser.hpp"
#include "mfem/linalg/solvers.hpp"
#include "mfem/fem/datacollection.hpp"
#include "MFEMMGIS/MFEMForward.hxx"
#include "MFEMMGIS/Material.hxx"
#include "MFEMMGIS/AnalyticalTests.hxx"
#include "MFEMMGIS/NonLinearEvolutionProblemImplementation.hxx"
#include "MFEMMGIS/PeriodicNonLinearEvolutionProblem.hxx"

#ifndef MFEM_USE_MPI
#define MPI_COMM_WORLD 0
#define MPI_Finalize(args...) \
  {}
#define MPI_Init(args...) \
  {}
#endif

void (*getSolution(const std::size_t i))(mfem::Vector&, const mfem::Vector&) {
  constexpr const auto xthr = mfem_mgis::real(1) / 2;
  std::array<void (*)(mfem::Vector&, const mfem::Vector&), 6u> solutions = {
      +[](mfem::Vector& u, const mfem::Vector& x) {
        constexpr const auto gradx = mfem_mgis::real(1) / 3;
        u = mfem_mgis::real{};
        if (x(0) < xthr) {
          u(0) = gradx * x(0);
        } else {
          u(0) = gradx * xthr - gradx * (x(0) - xthr);
        }
      },
      +[](mfem::Vector& u, const mfem::Vector& x) {
        constexpr const auto gradx = mfem_mgis::real(4) / 30;
        u = mfem_mgis::real{};
        if (x(0) < xthr) {
          u(0) = gradx * x(0);
        } else {
          u(0) = gradx * xthr - gradx * (x(0) - xthr);
        }
      },
      +[](mfem::Vector& u, const mfem::Vector& x) {
        constexpr const auto gradx = mfem_mgis::real(4) / 30;
        u = mfem_mgis::real{};
        if (x(0) < xthr) {
          u(0) = gradx * x(0);
        } else {
          u(0) = gradx * xthr - gradx * (x(0) - xthr);
        }
      },
      +[](mfem::Vector& u, const mfem::Vector& x) {
        constexpr const auto gradx = mfem_mgis::real(1) / 3;
        u = mfem_mgis::real{};
        if (x(0) < xthr) {
          u(1) = gradx * x(0);
        } else {
          u(1) = gradx * xthr - gradx * (x(0) - xthr);
        }
      },
      +[](mfem::Vector& u, const mfem::Vector& x) {
        constexpr const auto gradx = mfem_mgis::real(1) / 3;
        u = mfem_mgis::real{};
        if (x(0) < xthr) {
          u(2) = gradx * x(0);
        } else {
          u(2) = gradx * xthr - gradx * (x(0) - xthr);
        }
      },
      +[](mfem::Vector& u, const mfem::Vector&) { u = mfem_mgis::real{}; }};
  return solutions[i];
}

static void setLinearSolver(mfem_mgis::AbstractNonLinearEvolutionProblem& p,
                            const std::size_t i) {
  if (i == 0) {
    p.setLinearSolver("GMRESSolver", {{"VerbosityLevel", 1},
                                      {"AbsoluteTolerance", 1e-12},
                                      {"RelativeTolerance", 1e-12},
                                      {"MaximumNumberOfIterations", 300}});
  } else if (i == 1) {
    p.setLinearSolver("CGSolver", {{"VerbosityLevel", 1},
                                   {"AbsoluteTolerance", 1e-12},
                                   {"RelativeTolerance", 1e-12},
                                   {"MaximumNumberOfIterations", 300}});
#ifdef MFEM_USE_SUITESPARSE
  } else if (i == 2) {
    p.setLinearSolver("UMFPackSolver", {});
#endif
#ifdef MFEM_USE_MUMPS
  } else if (i == 3) {
<<<<<<< HEAD
        p.setLinearSolver("MUMPSSolver", {});
=======
    p.setLinearSolver("MUMPSSolver", {{"Type", "UNSYMMETRIC"}});
>>>>>>> dbb9992a
#endif
  } else {
    std::cerr << "unsupported linear solver\n";
    std::exit(EXIT_FAILURE);
  }
}

static void setSolverParameters(
    mfem_mgis::AbstractNonLinearEvolutionProblem& problem) {
  problem.setSolverParameters({{"VerbosityLevel", 0},
                               {"RelativeTolerance", 1e-12},
                               {"AbsoluteTolerance", 1e-12},
                               {"MaximumNumberOfIterations", 10}});
}  // end of setSolverParmeters

bool checkSolution(mfem_mgis::NonLinearEvolutionProblem& problem,
                   const std::size_t i) {
  const auto b = mfem_mgis::compareToAnalyticalSolution(
      problem, getSolution(i), {{"CriterionThreshold", 1e-10}});
  if (!b) {
    std::cerr << "Error is greater than threshold\n";
    return false;
  }
  std::cerr << "Error is lower than threshold\n";
  return true;
}

struct TestParameters {
  const char* mesh_file = nullptr;
  const char* library = nullptr;
  int order = 1;
  int tcase = 0;
  int linearsolver = 0;
};

TestParameters parseCommandLineOptions(int& argc, char* argv[]) {
  TestParameters p;
  // options treatment
  MPI_Init(&argc, &argv);
  mfem::OptionsParser args(argc, argv);
  args.AddOption(&p.mesh_file, "-m", "--mesh", "Mesh file to use.");
  args.AddOption(&p.library, "-l", "--library", "Material library.");
  args.AddOption(&p.order, "-o", "--order",
                 "Finite element order (polynomial degree).");
  args.AddOption(&p.tcase, "-t", "--test-case",
                 "identifier of the case : Exx->0, Eyy->1, Ezz->2, Exy->3, "
                 "Exz->4, Eyz->5");
  args.AddOption(
      &p.linearsolver, "-ls", "--linearsolver",
      "identifier of the linear solver: 0 -> GMRES, 1 -> CG, 2 -> UMFPack");
  args.Parse();
  if ((!args.Good()) || (p.mesh_file == nullptr)) {
    args.PrintUsage(std::cout);
    std::exit(EXIT_FAILURE);
  }
  args.PrintOptions(std::cout);
  if ((p.tcase < 0) || (p.tcase > 5)) {
    std::cerr << "Invalid test case\n";
    std::exit(EXIT_FAILURE);
  }
  return p;
}

void exit_on_failure() {
  MPI_Finalize();
  std::exit(EXIT_FAILURE);
}

void executeMFEMMGISTest(const TestParameters& p) {
  constexpr const auto dim = mfem_mgis::size_type{3};
  // creating the finite element workspace

  std::shared_ptr<mfem_mgis::FiniteElementDiscretization> fed;
  auto smesh = std::make_shared<mfem::Mesh>(p.mesh_file, 1, 1);
  if (dim != smesh->Dimension()) {
    std::cerr << "Invalid mesh dimension \n";
    exit_on_failure();
  }

  //   auto fed = FiniteElementDiscretization({{"MeshFileName", p.mesh_file},
  //                                           {"FiniteElementCollection",
  //                                           "H1"},
  //                                           {"FiniteElementOrder", p.order},
  //                                           {"parallel", true}});

#ifdef DO_USE_MPI
  auto mesh = std::make_shared<mfem::ParMesh>(MPI_COMM_WORLD, *smesh);
  mesh->UniformRefinement();
  mesh->UniformRefinement();
#else
  auto mesh = smesh;
#endif
  fed = std::make_shared<mfem_mgis::FiniteElementDiscretization>(
      mesh, std::make_shared<mfem::H1_FECollection>(p.order, dim), dim);

  {
    // building the non linear problem
    mfem_mgis::PeriodicNonLinearEvolutionProblem problem(fed);
    problem.addBehaviourIntegrator("Mechanics", 1, p.library, "Elasticity");
    problem.addBehaviourIntegrator("Mechanics", 2, p.library, "Elasticity");
    // materials
    auto& m1 = problem.getMaterial(1);
    auto& m2 = problem.getMaterial(2);
    // setting the material properties
    auto set_properties = [](auto& m, const double l, const double mu) {
      mgis::behaviour::setMaterialProperty(m.s0, "FirstLameCoefficient", l);
      mgis::behaviour::setMaterialProperty(m.s0, "ShearModulus", mu);
      mgis::behaviour::setMaterialProperty(m.s1, "FirstLameCoefficient", l);
      mgis::behaviour::setMaterialProperty(m.s1, "ShearModulus", mu);
    };
    set_properties(m1, 100, 75);
    set_properties(m2, 200, 150);
    //
    auto set_temperature = [](auto& m) {
      mgis::behaviour::setExternalStateVariable(m.s0, "Temperature", 293.15);
      mgis::behaviour::setExternalStateVariable(m.s1, "Temperature", 293.15);
    };
    set_temperature(m1);
    set_temperature(m2);
    // macroscopic strain
    std::vector<mfem_mgis::real> e(6, mfem_mgis::real{});
    if (p.tcase < 3) {
      e[p.tcase] = 1;
    } else {
      e[p.tcase] = 1.41421356237309504880 / 2;
    }
    problem.setMacroscopicGradientsEvolution([e](const double) { return e; });
    //
    setLinearSolver(problem, p.linearsolver);
    setSolverParameters(problem);
    //
    problem.addPostProcessing(
        "ParaviewExportResults",
        {{"OutputFileName", "PeriodicTestOutput-" + std::to_string(p.tcase)}});
    // solving the problem
    problem.solve(0, 1);
    problem.executePostProcessings(0, 1);
    //
    if (!checkSolution(problem, p.tcase)) {
      exit_on_failure();
    }
  }
  MPI_Finalize();
}

int main(int argc, char* argv[]) {
  const auto p = parseCommandLineOptions(argc, argv);
  executeMFEMMGISTest(p);
  return EXIT_SUCCESS;
}<|MERGE_RESOLUTION|>--- conflicted
+++ resolved
@@ -129,11 +129,7 @@
 #endif
 #ifdef MFEM_USE_MUMPS
   } else if (i == 3) {
-<<<<<<< HEAD
-        p.setLinearSolver("MUMPSSolver", {});
-=======
     p.setLinearSolver("MUMPSSolver", {{"Type", "UNSYMMETRIC"}});
->>>>>>> dbb9992a
 #endif
   } else {
     std::cerr << "unsupported linear solver\n";
