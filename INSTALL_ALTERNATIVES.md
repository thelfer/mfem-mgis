---
title: Installation guide
author: Guillaume Latu, Thomas Helfer
date: 30/03/2021
lang: en-EN
link-citations: true
colorlinks: true
numbersections: true
toc: true
geometry:
  - margin=2cm
papersize: a4
figPrefixTemplate: "$$i$$"
tblPrefixTemplate: "$$i$$"
secPrefixTemplate: "$$i$$"
eqnPrefixTemplate: "($$i$$)"
---
# Alternative Installation Procedure for MFEM

If you want to install and fine-tune MFEM separately, you can follow the steps outlined below. This alternative method uses Spack to manage dependencies and build MFEM with specific configurations.

## Prerequisites
- Ensure you have `git` installed on your system.

## Step 1: Clone the Spack Repository
Clone the Spack repository from GitHub.

```sh
git clone https://github.com/spack/spack.git
```

Set the `SPACK_ROOT` environment variable and source the setup script.

```sh
export SPACK_ROOT=$PWD/spack
source ${SPACK_ROOT}/share/spack/setup-env.sh
```

## Step 2: Detect Available Compilers
Detect the available compilers on your system.

```sh
spack compiler find
```

## Step 3: Install Required Packages
Install the required packages using Spack.

```sh
spack install hypre metis mgis@master cmake
```

## Step 4: Load the Installed Packages
Load the installed packages.

```sh
spack load hypre metis mgis@master cmake
```

## Step 5: Clone the MFEM Repository
Clone the MFEM repository from GitHub. Alternatively, you can download a tarball from [MFEM's download page](https://mfem.org/download/).

```sh
git clone https://github.com/mfem/mfem.git
```

## Step 6: Build and Install MFEM
Navigate to the `mfem` directory, create a build directory, and configure the build with CMake.

```sh
cd mfem
mkdir build
cd build
cmake ../ -DCMAKE_INSTALL_PREFIX=$PWD/mfem -DCMAKE_CXX_COMPILER=g++
```

Build and install MFEM.

```sh
make -j 4 install
```

## Step 7: Run Checks
Run the checks to verify the installation.

```sh
make check
```

## Step 8: Set MFEM_DIR Environment Variable
Set the `MFEM_DIR` environment variable to the location of the installed MFEM.

```sh
export MFEM_DIR=$PWD/mfem/lib/cmake/mfem
```

By following these steps, you can install and fine-tune MFEM using Spack and CMake. This method allows for more control over the configuration and installation of MFEM.

# Installing MFEM-MGIS with Explicit Dependencies

This guide provides a step-by-step approach to installing MFEM-MGIS with explicit dependencies using CMake and Spack. The process involves setting relevant variables and compiling the project with specific configurations.

<<<<<<< HEAD
#### Relevant Variables
=======
## Relevant Variables
>>>>>>> ebdda733
- `CMAKE_BUILD_TYPE`: Type of build (e.g., Release, Debug).
- `CMAKE_INSTALL_PREFIX`: Directory where the project will be installed.
- `MFEM_DIR`: Directory where `MFEMConfig.cmake` is installed. This file is generated when MFEM is compiled and installed using CMake.
- `MFrontGenericInterface_DIR`: Directory where `MFrontGenericInterfaceConfig.cmake` is installed.

# Example of Usage

<<<<<<< HEAD
#### Step 1: Install `mgis` Using Spack
=======
## Step 1: Install `mgis` Using Spack
>>>>>>> ebdda733
First, install `mgis` using Spack.

```sh
spack install mgis@master
```

## Step 2: Clone the MFEM Repository and Install MFEM
Follow the procedure mentioned earlier to clone, build, and install MFEM. Ensure you have the `MFEMConfig.cmake` file available.

```sh
git clone https://github.com/mfem/mfem.git
cd mfem
mkdir build
cd build
cmake ../ -DCMAKE_INSTALL_PREFIX=$PWD/mfem -DCMAKE_CXX_COMPILER=g++
make -j 4 install
make check
export MFEM_DIR=$PWD/mfem/lib/cmake/mfem
```

## Step 3: Clone the MFEM-MGIS Repository
Clone the repository that contains MFEM-MGIS if not already done.

```sh
git clone <repository_url> mfem-mgis
cd mfem-mgis
```

## Step 4: Configure and Build MFEM-MGIS
Configure the project using CMake, specifying the required directories for MFEM and MGIS. Then, build and install the project.

```sh
mkdir build && cd build
cmake .. -DCMAKE_BUILD_TYPE=Release \
         -DCMAKE_C_COMPILER=gcc \
         -DCMAKE_CXX_COMPILER=g++ \
         -DCMAKE_INSTALL_PREFIX=$PWD/../install \
         -DMFrontGenericInterface_DIR=$(spack location -i mgis@master)/share/mgis/cmake \
         -DMFEM_DIR=$MFEM_DIR
make -j 4 install
make check
```

# Explanation of the Commands

- `cmake .. -DCMAKE_BUILD_TYPE=Release ...`: Configures the build in Release mode with GCC as the compiler. The installation prefix is set to `../install`.
- `-DMFrontGenericInterface_DIR=$(spack location -i mgis@master)/share/mgis/cmake`: Specifies the directory for the `MFrontGenericInterface` configuration.
- `make -j 4 install`: Compiles and installs the project using 4 parallel jobs.
- `make check`: Runs the built-in checks to verify the installation.

By following these steps, you can explicitly manage dependencies and install MFEM-MGIS with a clear and configurable setup using Spack and CMake.
# Configuring Parallel Features for MFEM and MFEM-MGIS

To utilize the parallel features of MFEM and MFEM-MGIS, specific settings must be enabled during the compilation process. This guide outlines the steps required to configure and build these libraries with parallel support.

## Step 1: Configuring MFEM with Parallel Features

### Prerequisites
Ensure you have installed the necessary dependencies (`hypre`, `metis`, `mgis`, `cmake`) and have Spack set up.

### Instructions

1. **Navigate to the Build Directory**

   ```sh
   cd mfem/build
   ```

2. **Clean the Build Directory**

   ```sh
   make clean
   rm CMakeCache.txt
   ```

3. **Configure MFEM with MPI and METIS**

   Use CMake to configure the build with MPI and METIS support. Additionally, you can enable SuiteSparse and MUMPS for extra linear solvers.

   ```sh
   cmake .. -DMFEM_USE_MPI=ON \
            -DMFEM_USE_METIS_5=ON \
            -DCMAKE_INSTALL_PREFIX=$PWD/mfem \
            -DCMAKE_CXX_COMPILER=g++ \
            -DMFEM_USE_SUITESPARSE=ON \    # Optional
            -DMFEM_USE_MUMPS=ON            # Optional
   ```

4. **Build and Install MFEM**

   ```sh
   make -j 4 install
   ```

5. **Run Checks**

   ```sh
   make check
   ```

6. **Set the MFEM_DIR Environment Variable**

   ```sh
   export MFEM_DIR=$PWD/mfem/lib/cmake/mfem
   ```

## Step 2: Configuring MFEM-MGIS with Parallel Features

### Instructions

1. **Navigate to the Build Directory**

   ```sh
   cd mfem-mgis/build
   ```

2. **Clean the Build Directory**

   ```sh
   make clean
   rm CMakeCache.txt
   ```

3. **Configure MFEM-MGIS with CMake**

   Use CMake to configure the build, specifying the compilers and installation directories.

   ```sh
   cmake .. -DCMAKE_BUILD_TYPE=Release \
            -DCMAKE_C_COMPILER=gcc \
            -DCMAKE_CXX_COMPILER=g++ \
            -DCMAKE_INSTALL_PREFIX=$PWD/../install \
            -DMFrontGenericInterface_DIR=$(spack location -i mgis@master)/share/mgis/cmake \
            -DMFEM_DIR=$MFEM_DIR
   ```

4. **Build and Install MFEM-MGIS**

   ```sh
   make -j 4 install
   ```

5. **Run Checks**

   ```sh
   make check
   ```

## Explanation of Additional Flags

- `-DMFEM_USE_MPI=ON`: Enables MPI support for parallel computing.
- `-DMFEM_USE_METIS_5=ON`: Enables METIS support for mesh partitioning.
- `-DMFEM_USE_SUITESPARSE=ON`: Enables SuiteSparse support for additional linear solvers (optional).
- `-DMFEM_USE_MUMPS=ON`: Enables MUMPS support for additional linear solvers (optional).
<|MERGE_RESOLUTION|>--- conflicted
+++ resolved
@@ -100,11 +100,8 @@
 
 This guide provides a step-by-step approach to installing MFEM-MGIS with explicit dependencies using CMake and Spack. The process involves setting relevant variables and compiling the project with specific configurations.
 
-<<<<<<< HEAD
-#### Relevant Variables
-=======
 ## Relevant Variables
->>>>>>> ebdda733
+
 - `CMAKE_BUILD_TYPE`: Type of build (e.g., Release, Debug).
 - `CMAKE_INSTALL_PREFIX`: Directory where the project will be installed.
 - `MFEM_DIR`: Directory where `MFEMConfig.cmake` is installed. This file is generated when MFEM is compiled and installed using CMake.
@@ -112,11 +109,8 @@
 
 # Example of Usage
 
-<<<<<<< HEAD
-#### Step 1: Install `mgis` Using Spack
-=======
 ## Step 1: Install `mgis` Using Spack
->>>>>>> ebdda733
+
 First, install `mgis` using Spack.
 
 ```sh
