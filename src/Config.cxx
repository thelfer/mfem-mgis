/*!
 * \file   src/Config.cxx
 * \brief
 * \author Thomas Helfer
 * \date   14/02/2021
 */

#include <iostream>
#include "MGIS/Raise.hxx"
#include "MFEMMGIS/Config.hxx"
#ifdef MFEM_USE_MPI
#include "mpi.h"
#endif /* MFEM_USE_MPI */

namespace mfem_mgis {

  /*!
   * \brief structure in charge of freeing ressources on exit.
   */
  struct MGIS_VISIBILITY_LOCAL Finalizer {
    //! \return the unique instance of this class
    static Finalizer& get();
    //! \brief finalize the execution of the mfem-mgis
    void finalize();
    void abort(int error);
    
   private:
    //! boolean stating if the finalize method has been called
    bool  ExistingOnTheWay = false;
    /*!
     * \brief constructor
     * \param[in] argc: number of command line arguments
     * \param[in] argv: command line arguments
     */
    Finalizer();
    //! \brief destructor
    ~Finalizer();
  };  // end of Finalizer

  Finalizer& Finalizer::get() {
    static Finalizer f;
    return f;
  }  // end of get

  Finalizer::Finalizer() = default;

  void Finalizer::finalize() {
    if (!this-> ExistingOnTheWay) {
#ifdef MFEM_USE_MPI
      MPI_Finalize();
      this-> ExistingOnTheWay = true;
#endif /* MFEM_USE_MPI */
    }
  }  // end of finalize

<<<<<<< HEAD
  void Finalizer::abort(int error) {
    if (!this-> ExistingOnTheWay) {
#ifdef MFEM_USE_MPI
      MPI_Abort(MPI_COMM_WORLD, error);
      this-> ExistingOnTheWay = true;
#endif /* MFEM_USE_MPI */
    }
    std::exit(error);
  }  // end of abort

  Finalizer::~Finalizer() {
    this->finalize();
  }
=======
  Finalizer::~Finalizer() { this->finalize(); }
>>>>>>> b5986ddd

  [[noreturn]] void reportUnsupportedParallelComputations() {
    mgis::raise(
        "reportUnsupportedParallelComputations: "
        "unsupported parallel computations");
  }  // end of reportUnsupportedParallelComputations

#ifdef MFEM_USE_MPI

  static void exit_on_failure() {
    try {
      throw;
    } catch (std::exception& e) {
      std::cerr << e.what() << '\n';
    } catch (...) {
      std::cerr << "unknown exception thrown";
    }
    abort();
    std::abort();
  }  // end of exit_on_failure

  void initialize(int& argc, MainFunctionArguments& argv) {
    static bool first = true;
    if (first) {
      mgis::setExceptionHandler(exit_on_failure);
      MPI_Init(&argc, &argv);
      Finalizer::get();
      first = false;
    }
  }  // end of initialize

#else /* MFEM_USE_MPI */

  void initialize(int&, MainFunctionArguments&) {
    Finalizer::get();
  }  // end of initialize

#endif /* MFEM_USE_MPI */

  void finalize() { Finalizer::get().finalize(); }  // end of finalize

  void abort(int error) {
    Finalizer::get().abort(error);
    std::exit(error);
  }  // end of abort
  
}  // namespace mfem_mgis<|MERGE_RESOLUTION|>--- conflicted
+++ resolved
@@ -53,7 +53,6 @@
     }
   }  // end of finalize
 
-<<<<<<< HEAD
   void Finalizer::abort(int error) {
     if (!this-> ExistingOnTheWay) {
 #ifdef MFEM_USE_MPI
@@ -67,9 +66,6 @@
   Finalizer::~Finalizer() {
     this->finalize();
   }
-=======
-  Finalizer::~Finalizer() { this->finalize(); }
->>>>>>> b5986ddd
 
   [[noreturn]] void reportUnsupportedParallelComputations() {
     mgis::raise(
