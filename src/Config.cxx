--- conflicted
+++ resolved
@@ -60,16 +60,10 @@
 
 #ifdef MFEM_USE_PETSC
   void Finalizer::setPETSc(const char* petscrc_file) {
-<<<<<<< HEAD
     this->use_petsc = true;
-=======
-    this->use_petsc=true;
-#ifdef MFEM_USE_PETSC
->>>>>>> a3df8d98
     mfem::MFEMInitializePetsc(nullptr, nullptr, petscrc_file, nullptr);
-#endif /* MFEM_USE_PETSC */
   }
-#else
+#else /* MFEM_USE_PETSC */
   void Finalizer::setPETSc(const char*) {
     mgis::raise("Finalizer::setPETSc: PETSc is not supported");
   }
@@ -101,7 +95,6 @@
       if (petscrc_file== nullptr) {
         mgis::raise("initialize: no PETSc configuration file given");
       }
-      //      std::cout << "PETSc file: " << petscrc_file << '\n';
       mfem::MFEMInitializePetsc(nullptr, nullptr, petscrc_file, nullptr);
     }
 #endif /* MFEM_USE_PETSC */
