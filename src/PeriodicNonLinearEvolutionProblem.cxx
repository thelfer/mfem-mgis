/*!
 * \file   src/PeriodicNonLinearEvolutionProblem.cxx
 * \brief
 * \author Thomas Helfer
 * \date   10/03/2021
 */

#include "MGIS/Raise.hxx"
#include "MFEMMGIS/NonLinearEvolutionProblemImplementation.hxx"
#include "MFEMMGIS/PeriodicNonLinearEvolutionProblem.hxx"

namespace mfem_mgis {

  real getNodesDistance(const mfem::GridFunction & nodes,
			const bool reorder_space,
			const size_t dim,
			const int index,
			const int size, 
			const mgis::span<const real>& corner1,
			const mgis::span<const real>& corner2) {
    real coord[dim];  // coordinates of a node
    real dist = 0.;
    for (int j = 0; j < dim; ++j) {
      if (reorder_space)
	coord[j] = (nodes)[j * size + index];
      else
	coord[j] = (nodes)[index * dim + j];
      real dist1 = (coord[j]-corner1[j]) * (coord[j]-corner1[j]);
      real dist2 = (coord[j]-corner2[j]) * (coord[j]-corner2[j]);
      dist += std::min(dist1,dist2);
    }
    return (dist);
  }
  
#ifdef MFEM_USE_MPI

  void setPeriodicBoundaryConditions(
      NonLinearEvolutionProblemImplementation<true>& p,
      const mgis::span<const real>& corner1,
      const mgis::span<const real>& corner2) {
    const FiniteElementSpace<true> & fes = p.getFiniteElementSpace();
    const auto* const mesh = p.getFiniteElementSpace().GetMesh();
    const auto dim = mesh->Dimension();
    mfem::Array<int> ess_tdof_list;
    ess_tdof_list.SetSize(0);
    mfem::GridFunction nodes(&p.getFiniteElementSpace());
    int found = 0;
    bool bynodes = fes.GetOrdering() == mfem::Ordering::byNODES;
    mesh->GetNodes(nodes);
    const auto size = nodes.Size() / dim;
    
    // Traversal of all dofs to detect which one is the corner
    for (int i = 0; i < size; ++i) {
      real dist = getNodesDistance(nodes, bynodes, 
				   dim, i, size, corner1, corner2);
      // If distance is close to zero, we have our reference point
      if (dist < 1.e-12) {
        for (int j = 0; j < dim; ++j) {
          int id_unk;
          if (bynodes) {
            // id_unk = (j * size + i);
            id_unk = p.getFiniteElementSpace().GetLocalTDofNumber(j * size + i);
          } else {
            // id_unk = (i * dim + j);
            id_unk = p.getFiniteElementSpace().GetLocalTDofNumber(i * dim + j);
          }
          if (id_unk >= 0) {
            found = 1;
            ess_tdof_list.Append(id_unk);
	    std::cout << "unknown " << id_unk << std::endl;
	  }
        }
      }
    }
    MPI_Allreduce(MPI_IN_PLACE, &found, 1, MPI_INT, MPI_MAX, MPI_COMM_WORLD);
    
    MFEM_VERIFY(found, "Corner point was not found");
    p.SetEssentialTrueDofs(ess_tdof_list);
  }  // end of setPeriodicBoundaryConditions
<<<<<<< HEAD

  void setPeriodicBoundaryConditions(
      NonLinearEvolutionProblemImplementation<true>& p,
      const mfem_mgis::BoundaryConditionType bct) {
    const FiniteElementSpace<true> & fes = p.getFiniteElementSpace();
    const auto* const mesh = p.getFiniteElementSpace().GetMesh();
    const auto dim = mesh->Dimension();
    mfem::Array<int> ess_tdof_list;
    ess_tdof_list.SetSize(0);
    mfem::GridFunction nodes(&p.getFiniteElementSpace());
    int found = 0;
    bool bynodes = fes.GetOrdering() == mfem::Ordering::byNODES;
    mesh->GetNodes(nodes);
    const auto size = nodes.Size() / dim;
    
    real refcoord[dim];
    int id_unk[dim];
    for (int j = 0; j < dim; ++j) {
      refcoord[j] = std::numeric_limits<double>::max();
      id_unk[j] = -1;
    }
    // Traversal of all dofs to detect which one is minimal in X, Y or Z direction
    for (int i = 0; i < size; ++i) {
      real curcoord[dim];
      for (int j = 0; j < dim; ++j) {
	if (bynodes)
	  curcoord[j] = (nodes)[j * size + i];
	else
	  curcoord[j] = (nodes)[i * dim + j];
      }
      if (((bct == FIX_XMIN) && (curcoord[0] < refcoord[0])) ||
	  ((bct == FIX_YMIN) && (curcoord[1] < refcoord[1])) ||
	  ((bct == FIX_ZMIN) && (curcoord[2] < refcoord[2]))) {
	for (int j = 0; j < dim; ++j) {
	  refcoord[j] = curcoord[j];
	  if (bynodes) {
	    // id_unk = (j * size + i);
	    id_unk[j] = p.getFiniteElementSpace().GetLocalTDofNumber(j * size + i);
	  } else {
	    // id_unk = (i * dim + j);
	    id_unk[j] = p.getFiniteElementSpace().GetLocalTDofNumber(i * dim + j);
	  }
	}
      }
    }
    {
      int nbranks, myrank;
      MPI_Comm_size(MPI_COMM_WORLD, &nbranks);
      MPI_Comm_rank(MPI_COMM_WORLD, &myrank);
      std::vector<double> recv_buf(nbranks,-1);
      double mymin = -1;
      if (bct == FIX_XMIN) mymin = refcoord[0];
      if (bct == FIX_YMIN) mymin = refcoord[1];
      if (bct == FIX_ZMIN) mymin = refcoord[2];
      // gathering all minimum values overs all processes
      MPI_Allgather(&mymin, 1, MPI_DOUBLE, recv_buf.data(), 1, MPI_DOUBLE, MPI_COMM_WORLD);
      // locate the minimum among the mimum values
      auto result = std::min_element(recv_buf.begin(),recv_buf.end());
      // locate on which process we have the minimum
      int target_pid = result-recv_buf.begin();
      // if the min value belongs to my process, I register the associated unknowns
      if (target_pid == myrank) {
	for (int j = 0; j < dim; ++j) {
	  std::cout << "unknown " << id_unk[j] << std::endl;
	  ess_tdof_list.Append(id_unk[j]);
	}
	found = 1;
      }
    }
    MPI_Allreduce(MPI_IN_PLACE, &found, 1, MPI_INT, MPI_SUM, MPI_COMM_WORLD);
    std::cout << "pipolopar" << std::endl;
    
    MFEM_VERIFY(found == 1, "Not able to define proper periodic boundary conditions");
    p.SetEssentialTrueDofs(ess_tdof_list);
  }  // end of setPeriodicBoundaryConditions
=======
>>>>>>> eae073a9
#endif /* MFEM_USE_MPI */

  void setPeriodicBoundaryConditions(
    NonLinearEvolutionProblemImplementation<false>& p,
    const mgis::span<const real>& corner1,
    const mgis::span<const real>& corner2) {
    const FiniteElementSpace<false> & fes = p.getFiniteElementSpace();
    const auto* const mesh = p.getFiniteElementSpace().GetMesh();
    const auto dim = mesh->Dimension();
    mfem::Array<int> ess_tdof_list;
    ess_tdof_list.SetSize(0);
    mfem::GridFunction nodes(&p.getFiniteElementSpace());
    int found = 0;
    bool bynodes = fes.GetOrdering() == mfem::Ordering::byNODES;
    mesh->GetNodes(nodes);
    const auto size = nodes.Size() / dim;
    // Traversal of all dofs to detect which one is the corner
    for (int i = 0; i < size; ++i) {
      real dist = getNodesDistance(nodes, bynodes,
				   dim, i, size, corner1, corner2);
      // If distance is close to zero, we have our reference point
      if (dist < 1.e-12) {
        for (int j = 0; j < dim; ++j) {
          int id_unk;
          if (bynodes) {
	    id_unk = (j * size + i);
          } else {
	    id_unk = (i * dim + j);
          }
          if (id_unk >= 0) {
            found = 1;
            ess_tdof_list.Append(id_unk);
          }
        }
      }
    }
    
    MFEM_VERIFY(found, "Corner point was not found");
    p.SetEssentialTrueDofs(ess_tdof_list);
  }  // end of setPeriodicBoundaryConditions

<<<<<<< HEAD
  void setPeriodicBoundaryConditions(
    NonLinearEvolutionProblemImplementation<false>& p,
    const mfem_mgis::BoundaryConditionType bct) {
    const FiniteElementSpace<false> & fes = p.getFiniteElementSpace();
    const auto* const mesh = p.getFiniteElementSpace().GetMesh();
    const auto dim = mesh->Dimension();
    mfem::Array<int> ess_tdof_list;
    ess_tdof_list.SetSize(0);
    mfem::GridFunction nodes(&p.getFiniteElementSpace());
    int found = 0;
    bool bynodes = fes.GetOrdering() == mfem::Ordering::byNODES;
    mesh->GetNodes(nodes);
    const auto size = nodes.Size() / dim;
    real refcoord[dim];
    int id_unk[dim];
    for (int j = 0; j < dim; ++j) {
      refcoord[j] = std::numeric_limits<double>::max();
      id_unk[j] = -1;
    }
    // Traversal of all dofs to detect which one is minimal in X, Y or Z direction
    for (int i = 0; i < size; ++i) {
      real curcoord[dim];
      for (int j = 0; j < dim; ++j) {
	if (bynodes)
	  curcoord[j] = (nodes)[j * size + i];
	else
	  curcoord[j] = (nodes)[i * dim + j];
      }
      if ((bct == FIX_XMIN) && (curcoord[0] < refcoord[0]) ||
	  (bct == FIX_YMIN) && (curcoord[1] < refcoord[1]) ||
	  (bct == FIX_ZMIN) && (curcoord[2] < refcoord[2])) {
	for (int j = 0; j < dim; ++j) {
	  found = 1;
	  refcoord[j] = curcoord[j];
	  if (bynodes) {
	    id_unk[j] = (j * size + i);
	  } else {
	    id_unk[j] = (i * dim + j);
	  }
	}
      }
    }
    MFEM_VERIFY(found == 1, "Not able to define proper periodic boundary conditions");
    std::cout << "pipoloseq" << std::endl;
    for (int j = 0; j < dim; ++j) {
      std::cout << "unkown " << id_unk[j] << std::endl;
      ess_tdof_list.Append(id_unk[j]);
    }
    p.SetEssentialTrueDofs(ess_tdof_list);
  }  // end of setPeriodicBoundaryConditions
  
=======
>>>>>>> eae073a9
  PeriodicNonLinearEvolutionProblem::PeriodicNonLinearEvolutionProblem(
      std::shared_ptr<FiniteElementDiscretization> fed,
      const mgis::span<const real>& corner1,
      const mgis::span<const real>& corner2)
      : NonLinearEvolutionProblem(fed,
                                  mgis::behaviour::Hypothesis::TRIDIMENSIONAL) {
    if (fed->describesAParallelComputation()) {
#ifdef MFEM_USE_MPI
      setPeriodicBoundaryConditions(this->getImplementation<true>(), corner1, corner2);
#else
      raise(
          "NonLinearEvolutionProblem::NonLinearEvolutionProblem: "
          "unsupported parallel computations");
#endif
    } else {
      setPeriodicBoundaryConditions(this->getImplementation<false>(), corner1, corner2);
    }
  }  // end of PeriodicNonLinearEvolutionProblem

  PeriodicNonLinearEvolutionProblem::PeriodicNonLinearEvolutionProblem(
      std::shared_ptr<FiniteElementDiscretization> fed,
      const mfem_mgis::BoundaryConditionType bct)
      : NonLinearEvolutionProblem(fed,
                                  mgis::behaviour::Hypothesis::TRIDIMENSIONAL) {
    if (fed->describesAParallelComputation()) {
#ifdef MFEM_USE_MPI
      setPeriodicBoundaryConditions(this->getImplementation<true>(), bct);
#else
      raise(
          "NonLinearEvolutionProblem::NonLinearEvolutionProblem: "
          "unsupported parallel computations");
#endif
    } else {
      setPeriodicBoundaryConditions(this->getImplementation<false>(), bct);
    }
  }  // end of PeriodicNonLinearEvolutionProblem

  void PeriodicNonLinearEvolutionProblem::addBoundaryCondition(
      std::unique_ptr<DirichletBoundaryCondition>) {
    raise(
        "PeriodicNonLinearEvolutionProblem::addBoundaryCondition: "
        "invalid call");
  }  // end of addBoundaryCondition

  void PeriodicNonLinearEvolutionProblem::setMacroscopicGradientsEvolution(
      const std::function<std::vector<real>(const real)>& ev) {
    this->macroscopic_gradients_evolution = ev;
  }  // end of setMacroscopicGradientsEvolution

  std::vector<real> PeriodicNonLinearEvolutionProblem::getMacroscopicGradients(
      const real t, const real dt) const {
    if (!this->macroscopic_gradients_evolution) {
      raise(
          "PeriodicNonLinearEvolutionProblem::getMacroscopicGradients: "
          "the evolution of the macroscopic gradients has not been set");
    }
    return this->macroscopic_gradients_evolution(t + dt);
  }  // end of getMacroscopicGradients

  void PeriodicNonLinearEvolutionProblem::setup(const real t, const real dt) {
    auto& impl = dynamic_cast<NonLinearEvolutionProblemImplementationBase&>(
        *(this->pimpl));
    impl.setMacroscopicGradients(this->getMacroscopicGradients(t, dt));
  }  // end of setup

  PeriodicNonLinearEvolutionProblem::~PeriodicNonLinearEvolutionProblem() =
      default;

}  // end of namespace mfem_mgis<|MERGE_RESOLUTION|>--- conflicted
+++ resolved
@@ -77,7 +77,6 @@
     MFEM_VERIFY(found, "Corner point was not found");
     p.SetEssentialTrueDofs(ess_tdof_list);
   }  // end of setPeriodicBoundaryConditions
-<<<<<<< HEAD
 
   void setPeriodicBoundaryConditions(
       NonLinearEvolutionProblemImplementation<true>& p,
@@ -92,7 +91,8 @@
     bool bynodes = fes.GetOrdering() == mfem::Ordering::byNODES;
     mesh->GetNodes(nodes);
     const auto size = nodes.Size() / dim;
-    
+
+    // Initialize reference values to largest possible numbers
     real refcoord[dim];
     int id_unk[dim];
     for (int j = 0; j < dim; ++j) {
@@ -100,6 +100,7 @@
       id_unk[j] = -1;
     }
     // Traversal of all dofs to detect which one is minimal in X, Y or Z direction
+    // depending on the `bct` variable.
     for (int i = 0; i < size; ++i) {
       real curcoord[dim];
       for (int j = 0; j < dim; ++j) {
@@ -123,6 +124,7 @@
 	}
       }
     }
+    // MPI communications to identify where is the minimum among all processes
     {
       int nbranks, myrank;
       MPI_Comm_size(MPI_COMM_WORLD, &nbranks);
@@ -141,20 +143,16 @@
       // if the min value belongs to my process, I register the associated unknowns
       if (target_pid == myrank) {
 	for (int j = 0; j < dim; ++j) {
-	  std::cout << "unknown " << id_unk[j] << std::endl;
 	  ess_tdof_list.Append(id_unk[j]);
 	}
 	found = 1;
       }
     }
     MPI_Allreduce(MPI_IN_PLACE, &found, 1, MPI_INT, MPI_SUM, MPI_COMM_WORLD);
-    std::cout << "pipolopar" << std::endl;
     
     MFEM_VERIFY(found == 1, "Not able to define proper periodic boundary conditions");
     p.SetEssentialTrueDofs(ess_tdof_list);
   }  // end of setPeriodicBoundaryConditions
-=======
->>>>>>> eae073a9
 #endif /* MFEM_USE_MPI */
 
   void setPeriodicBoundaryConditions(
@@ -196,7 +194,6 @@
     p.SetEssentialTrueDofs(ess_tdof_list);
   }  // end of setPeriodicBoundaryConditions
 
-<<<<<<< HEAD
   void setPeriodicBoundaryConditions(
     NonLinearEvolutionProblemImplementation<false>& p,
     const mfem_mgis::BoundaryConditionType bct) {
@@ -210,13 +207,17 @@
     bool bynodes = fes.GetOrdering() == mfem::Ordering::byNODES;
     mesh->GetNodes(nodes);
     const auto size = nodes.Size() / dim;
+
+    // Initialize reference values to largest possible numbers
     real refcoord[dim];
     int id_unk[dim];
     for (int j = 0; j < dim; ++j) {
       refcoord[j] = std::numeric_limits<double>::max();
       id_unk[j] = -1;
     }
+
     // Traversal of all dofs to detect which one is minimal in X, Y or Z direction
+    // depending on the `bct` variable.
     for (int i = 0; i < size; ++i) {
       real curcoord[dim];
       for (int j = 0; j < dim; ++j) {
@@ -240,16 +241,12 @@
       }
     }
     MFEM_VERIFY(found == 1, "Not able to define proper periodic boundary conditions");
-    std::cout << "pipoloseq" << std::endl;
     for (int j = 0; j < dim; ++j) {
-      std::cout << "unkown " << id_unk[j] << std::endl;
       ess_tdof_list.Append(id_unk[j]);
     }
     p.SetEssentialTrueDofs(ess_tdof_list);
   }  // end of setPeriodicBoundaryConditions
   
-=======
->>>>>>> eae073a9
   PeriodicNonLinearEvolutionProblem::PeriodicNonLinearEvolutionProblem(
       std::shared_ptr<FiniteElementDiscretization> fed,
       const mgis::span<const real>& corner1,
