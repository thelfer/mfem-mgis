/*!
 * \file   src/Material.cxx
 * \brief
 * \author Thomas Helfer
 * \date   26/08/2020
 */

#include <algorithm>
#include "MGIS/Behaviour/Behaviour.hxx"
#include "MGIS/Behaviour/RotationMatrix.hxx"
#include "MFEMMGIS/BehaviourIntegrator.hxx"
#include "MFEMMGIS/PartialQuadratureSpace.hxx"
#include "MFEMMGIS/Material.hxx"

namespace mfem_mgis {

  [[noreturn]] static std::array<real, 9u> raiseInvalidGetRotationMatrixCall(
      const RotationMatrix2D &, const RotationMatrix3D &, const size_type) {
    raise(
        "Material::getRotationMatrix: "
        "invalid call for isotropic behaviours");
  }  // end of raiseInvalidGetRotationMatrixCall

  [[noreturn]] static std::array<real, 9u> raiseUnsetRotationMatrix(
      const RotationMatrix2D &, const RotationMatrix3D &, const size_type) {
    raise(
        "Material::getRotationMatrix: "
        "unset rotation matrix");
  }  // end of raiseInvalidGetRotationMatrixCall

  Material::Material(std::shared_ptr<const PartialQuadratureSpace> s,
                     std::unique_ptr<const Behaviour> b_ptr)
      : MaterialDataManager(*b_ptr, s->getNumberOfIntegrationPoints()),
        quadrature_space(s),
        macroscopic_gradients(this->s1.gradients_stride, real(0)),
        get_rotation_fct_ptr(this->b.symmetry ==
                                     mgis::behaviour::Behaviour::ORTHOTROPIC
                                 ? &raiseInvalidGetRotationMatrixCall
                                 : &raiseUnsetRotationMatrix),
        behaviour_ptr(std::move(b_ptr)) {
    this->allocateArrayOfTangentOperatorBlocks();
  }  // end of Material::Material

  const PartialQuadratureSpace &Material::getPartialQuadratureSpace() const {
    return *(this->quadrature_space);
  }  // end of getPartialQuadratureSpace

  std::shared_ptr<const PartialQuadratureSpace>
  Material::getPartialQuadratureSpacePointer() const {
    return this->quadrature_space;
  }  // end of getPartialQuadratureSpacePointer

  void Material::setMacroscopicGradients(std::span<const real> g) {
    if (g.size() != this->s1.gradients_stride) {
      raise(
          "Material::setMacroscopicGradients: "
          "invalid number of components of the gradients");
    }
    std::copy(g.begin(), g.end(), this->macroscopic_gradients.begin());
  }  // end of setMacroscopicGradients

  static void checkBehaviourSymmetry(const Behaviour &b) {
    if (b.symmetry != mgis::behaviour::Behaviour::ORTHOTROPIC) {
      raise(
          "Material::setRotationMatrix: "
          "invalid call (behaviour is not orthotropic)");
    }
  }  // end of checkBehaviourSymmetry

  void Material::setRotationMatrix(const RotationMatrix2D &r) {
    checkBehaviourSymmetry(this->b);
    if (mgis::behaviour::getSpaceDimension(this->b.hypothesis) != 2u) {
      raise(
          "Material::setRotationMatrix: "
          "invalid call (behaviour' hypothesis is not 2D)");
    }
    if (std::holds_alternative<std::array<real, 9u>>(r)) {
      this->get_rotation_fct_ptr =
          +[](const RotationMatrix2D &rm, const RotationMatrix3D &,
              const size_type) { return std::get<std::array<real, 9u>>(rm); };
    } else if (std::holds_alternative<
                   std::shared_ptr<PartialQuadratureFunction>>(r)) {
      this->get_rotation_fct_ptr =
          +[](const RotationMatrix2D &rm, const RotationMatrix3D &,
              const size_type o) {
            std::array<real, 9u> m;
            const auto &f =
                *(std::get<std::shared_ptr<PartialQuadratureFunction>>(rm));
            return mgis::behaviour::buildRotationMatrix(
                f.getIntegrationPointValues<2>(o));
            return m;
          };
    } else {
      raise("Material::setRotationMatrix: unimplemented case yet");
    }
    this->r2D = r;
  }  // end of setRotationMatrix

  void Material::setRotationMatrix(const RotationMatrix3D &r) {
    checkBehaviourSymmetry(this->b);
    if (mgis::behaviour::getSpaceDimension(this->b.hypothesis) != 3u) {
      raise(
          "Material::setRotationMatrix: "
          "invalid call (behaviour hypothesis is not 3D)");
    }
    if (std::holds_alternative<std::array<real, 9u>>(r)) {
      this->get_rotation_fct_ptr =
          +[](const RotationMatrix2D &,  //
              const RotationMatrix3D &rm,
              const size_type) { return std::get<std::array<real, 9u>>(rm); };
    } else if (std::holds_alternative<std::array<MaterialAxis3D, 2u>>(r)) {
      const auto &[v1, v2] = std::get<std::array<MaterialAxis3D, 2u>>(r);
      if ((std::holds_alternative<std::array<real, 3u>>(v1)) &&
          (std::holds_alternative<std::array<real, 3u>>(v2))) {
        this->get_rotation_fct_ptr = +[](const RotationMatrix2D &,  //
                                         const RotationMatrix3D &rm,
                                         const size_type) {
          const auto &[a1, a2] = std::get<std::array<MaterialAxis3D, 2u>>(rm);
          return mgis::behaviour::buildRotationMatrix(
              std::get<std::array<real, 3u>>(a1),
              std::get<std::array<real, 3u>>(a2));
        };
      } else if ((std::holds_alternative<std::array<real, 3u>>(v1)) &&
                 (std::holds_alternative<std::array<real, 3u>>(v2))) {
        this->get_rotation_fct_ptr = +[](const RotationMatrix2D &,  //
                                         const RotationMatrix3D &rm,
                                         const size_type) {
          const auto &[a1, a2] = std::get<std::array<MaterialAxis3D, 2u>>(rm);
          return mgis::behaviour::buildRotationMatrix(
              std::get<std::array<real, 3u>>(a1),
              std::get<std::array<real, 3u>>(a2));
        };
      } else if ((std::holds_alternative<std::array<real, 3u>>(v1)) &&
                 (std::holds_alternative<
                     std::shared_ptr<PartialQuadratureFunction>>(v2))) {
        this->get_rotation_fct_ptr = +[](const RotationMatrix2D &,  //
                                         const RotationMatrix3D &rm,
                                         const size_type o) {
          const auto &[a1, a2] = std::get<std::array<MaterialAxis3D, 2u>>(rm);
          const auto &f2 =
              *(std::get<std::shared_ptr<PartialQuadratureFunction>>(a2));
          return mgis::behaviour::buildRotationMatrix(
              std::get<std::array<real, 3u>>(a1),
              f2.getIntegrationPointValues<3>(o));
        };
      } else if ((std::holds_alternative<
                     std::shared_ptr<PartialQuadratureFunction>>(v1)) &&
                 (std::holds_alternative<std::array<real, 3u>>(v2))) {
        this->get_rotation_fct_ptr = +[](const RotationMatrix2D &,  //
                                         const RotationMatrix3D &rm,
                                         const size_type o) {
          const auto &[a1, a2] = std::get<std::array<MaterialAxis3D, 2u>>(rm);
          const auto &f1 =
              *(std::get<std::shared_ptr<PartialQuadratureFunction>>(a1));
          return mgis::behaviour::buildRotationMatrix(
              f1.getIntegrationPointValues<3>(o),
              std::get<std::array<real, 3u>>(a2));
        };
      } else if ((std::holds_alternative<
                     std::shared_ptr<PartialQuadratureFunction>>(v1)) &&
                 (std::holds_alternative<
                     std::shared_ptr<PartialQuadratureFunction>>(v2))) {
        this->get_rotation_fct_ptr = +[](const RotationMatrix2D &,  //
                                         const RotationMatrix3D &rm,
                                         const size_type o) {
          const auto &[a1, a2] = std::get<std::array<MaterialAxis3D, 2u>>(rm);
          const auto &f1 =
              *(std::get<std::shared_ptr<PartialQuadratureFunction>>(a1));
          const auto &f2 =
              *(std::get<std::shared_ptr<PartialQuadratureFunction>>(a2));
          return mgis::behaviour::buildRotationMatrix(
              f1.getIntegrationPointValues<3>(o),
              f2.getIntegrationPointValues<3>(o));
        };
      } else {
        raise("Material::setRotationMatrix: unimplemented case yet");
      }
    } else {
      raise("Material::setRotationMatrix: unimplemented case yet");
    }
    this->r3D = r;
  }  // end of setRotationMatrix

<<<<<<< HEAD
=======
  std::array<real, 9u> Material::getRotationMatrixAtIntegrationPoint(
      const size_type o) const {
    checkBehaviourSymmetry(this->b);
    return this->get_rotation_fct_ptr(this->r2D, this->r3D, o);
  }  // end of getRotationMatrixAtIntegrationPoint

>>>>>>> 1c9c7d71
  Material::~Material() = default;

  static PartialQuadratureFunction buildPartialQuadratureFunction(
      std::shared_ptr<const PartialQuadratureSpace> qs,
      std::span<mgis::real> values,
      const std::vector<mgis::behaviour::Variable> &variables,
      const std::string_view n,
      const Hypothesis h) {
    const auto o = getVariableOffset(variables, n, h);
    const auto s =
        getVariableSize(mgis::behaviour::getVariable(variables, n), h);
    return PartialQuadratureFunction(qs, values, o, s);
  }  // end of buildPartialQuadratureFunction

  static ImmutablePartialQuadratureFunctionView
  buildImmutablePartialQuadratureFunctionView(
      std::shared_ptr<const PartialQuadratureSpace> qs,
      std::span<const mgis::real> values,
      const std::vector<mgis::behaviour::Variable> &variables,
      const std::string_view n,
      const Hypothesis h) {
    const auto o = getVariableOffset(variables, n, h);
    const auto s =
        getVariableSize(mgis::behaviour::getVariable(variables, n), h);
    return ImmutablePartialQuadratureFunctionView(qs, values, o, s);
  }  // end of buildImmutablePartialQuadratureFunctionView

  PartialQuadratureFunction getGradient(Material &m,
                                        const std::string_view n,
                                        const Material::StateSelection s) {
    return buildPartialQuadratureFunction(m.getPartialQuadratureSpacePointer(),
                                          getStateManager(m, s).gradients,
                                          m.b.gradients, n, m.b.hypothesis);
  }  // end of getGradient

  ImmutablePartialQuadratureFunctionView getGradient(
      const Material &m,
      const std::string_view n,
      const Material::StateSelection s) {
    return buildImmutablePartialQuadratureFunctionView(
        m.getPartialQuadratureSpacePointer(), getStateManager(m, s).gradients,
        m.b.gradients, n, m.b.hypothesis);
  }  // end of getGradient

  PartialQuadratureFunction getThermodynamicForce(
      Material &m, const std::string_view n, const Material::StateSelection s) {
    return buildPartialQuadratureFunction(
        m.getPartialQuadratureSpacePointer(),
        getStateManager(m, s).thermodynamic_forces, m.b.thermodynamic_forces, n,
        m.b.hypothesis);
  }  // end of getThermodynamicForce

  ImmutablePartialQuadratureFunctionView getThermodynamicForce(
      const Material &m,
      const std::string_view n,
      const Material::StateSelection s) {
    return buildImmutablePartialQuadratureFunctionView(
        m.getPartialQuadratureSpacePointer(),
        getStateManager(m, s).thermodynamic_forces, m.b.thermodynamic_forces, n,
        m.b.hypothesis);
  }  // end of getThermodynamicForce

  PartialQuadratureFunction getInternalStateVariable(
      Material &m, const std::string_view n, const Material::StateSelection s) {
    return buildPartialQuadratureFunction(
        m.getPartialQuadratureSpacePointer(),
        getStateManager(m, s).internal_state_variables, m.b.isvs, n,
        m.b.hypothesis);
  }  // end of getInternalStateVariable

  ImmutablePartialQuadratureFunctionView getInternalStateVariable(
      const Material &m,
      const std::string_view n,
      const Material::StateSelection s) {
    return buildImmutablePartialQuadratureFunctionView(
        m.getPartialQuadratureSpacePointer(),
        getStateManager(m, s).internal_state_variables, m.b.isvs, n,
        m.b.hypothesis);
  }  // end of getInternalStateVariable

  std::optional<PartialQuadratureFunction> getStoredEnergy(
      Material &m, const Material::StateSelection s) {
    const auto &sm = getStateManager(m, s);
    if (!sm.b.computesStoredEnergy) {
      return {};
    }
    return PartialQuadratureFunction(m.getPartialQuadratureSpacePointer(),
                                     sm.stored_energies);
  }  // end of getStoredEnergy

  std::optional<ImmutablePartialQuadratureFunctionView> getStoredEnergy(
      const Material &m, const Material::StateSelection s) {
    const auto &sm = getStateManager(m, s);
    if (!sm.b.computesStoredEnergy) {
      return {};
    }
    return ImmutablePartialQuadratureFunctionView(
        m.getPartialQuadratureSpacePointer(), sm.stored_energies, 0, 1);
  }  // end of getStoredEnergy

  std::optional<PartialQuadratureFunction> getDissipatedEnergy(
      Material &m, const Material::StateSelection s) {
    const auto &sm = getStateManager(m, s);
    if (!sm.b.computesDissipatedEnergy) {
      return {};
    }
    return PartialQuadratureFunction(m.getPartialQuadratureSpacePointer(),
                                     sm.dissipated_energies);
  }  // end of getDissipatedEnergy

  std::optional<ImmutablePartialQuadratureFunctionView> getDissipatedEnergy(
      const Material &m, const Material::StateSelection s) {
    const auto &sm = getStateManager(m, s);
    if (!sm.b.computesDissipatedEnergy) {
      return {};
    }
    return ImmutablePartialQuadratureFunctionView(
        m.getPartialQuadratureSpacePointer(), sm.dissipated_energies, 0, 1);
  }  // end of getDissipatedEnergy

  real computeStoredEnergy(const BehaviourIntegrator &bi,
                           const Material::StateSelection s) {
    if (!bi.hasMaterial()) {
      raise("computeStoredEnergy: behaviour integrator has no material");
    }
    const auto e = getStoredEnergy(bi.getMaterial(), s);
    if (e.has_value()) {
      return computeIntegral<real>(bi, *e);
    }
    return {};
  }

  real computeDissipatedEnergy(const BehaviourIntegrator &bi,
                               const Material::StateSelection s) {
    if (!bi.hasMaterial()) {
      raise("computeDissipatedEnergy: behaviour integrator has no material");
    }
    const auto e = getDissipatedEnergy(bi.getMaterial(), s);
    if (e.has_value()) {
      return computeIntegral<real>(bi, *e);
    }
    return {};
  }

};  // end of namespace mfem_mgis<|MERGE_RESOLUTION|>--- conflicted
+++ resolved
@@ -181,15 +181,6 @@
     this->r3D = r;
   }  // end of setRotationMatrix
 
-<<<<<<< HEAD
-=======
-  std::array<real, 9u> Material::getRotationMatrixAtIntegrationPoint(
-      const size_type o) const {
-    checkBehaviourSymmetry(this->b);
-    return this->get_rotation_fct_ptr(this->r2D, this->r3D, o);
-  }  // end of getRotationMatrixAtIntegrationPoint
-
->>>>>>> 1c9c7d71
   Material::~Material() = default;
 
   static PartialQuadratureFunction buildPartialQuadratureFunction(
