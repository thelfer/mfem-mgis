--- conflicted
+++ resolved
@@ -91,12 +91,9 @@
 ```
 
 ## Step 5: Install MFEM-MGIS-MFront
-<<<<<<< HEAD
+
 Get the `spack-repo-mfem-mgis` directory, add the Spack repository, and install the package.
-=======
-
-Change to the `mfem-mgis` directory, add the Spack repository, and install the package.
->>>>>>> a7b112f0
+
 
 ```sh
 git clone https://github.com/rprat-pro/spack-repo-mfem-mgis.git
