--- conflicted
+++ resolved
@@ -41,11 +41,6 @@
     SYSTEM
     PRIVATE "$<BUILD_INTERFACE:${MFEM_INCLUDE_DIRS}>"
     PRIVATE "$<INSTALL_INTERFACE:${MFEM_INCLUDE_DIRS}>")
-<<<<<<< HEAD
-#    PUBLIC "$<BUILD_INTERFACE:${MFEM_INCLUDE_DIRS}>"
-#    PUBLIC "$<INSTALL_INTERFACE:${MFEM_INCLUDE_DIRS}>")
-=======
->>>>>>> ebdda733
   target_link_libraries(${name} 
     PUBLIC mgis::MFrontGenericInterface
     PUBLIC MFEM::mfem)
