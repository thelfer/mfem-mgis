--- conflicted
+++ resolved
@@ -102,10 +102,6 @@
 if(MFEM_USE_MPI)
   # The following include directories are automatically filled within FindMFEM.cmake
   find_package(MPI REQUIRED)
-<<<<<<< HEAD
-#	find_package(HYPRE)
-=======
->>>>>>> ebdda733
   set_property(TARGET MFEM::mfem APPEND
     PROPERTY INTERFACE_LINK_LIBRARIES
     ${MPI_CXX_LIBRARIES})
